--- conflicted
+++ resolved
@@ -1,579 +1,529 @@
-"""
-Maya API plugin utilities
-
-A quick example::
-
-    from pymel.api.plugins import Command
-    class testCmd(Command):
-        def doIt(self, args):
-            print "doIt..."
-    
-    testCmd.register()
-    cmds.testCmd()
-    testCmd.deregister()
-"""
-
-
-import sys
-import inspect
-import hashlib
-from collections import defaultdict
-
-import maya.OpenMaya as om
-import maya.OpenMayaMPx as mpx
-import maya.cmds
-
-#===============================================================================
-# General Info
-#===============================================================================
-
-mpxToEnum = {
-    mpx.MPxNode:mpx.MPxNode.kDependNode,
-    mpx.MPxPolyTrg:mpx.MPxNode.kDependNode,             # has no unique enum
-    mpx.MPxLocatorNode:mpx.MPxNode.kLocatorNode,
-    mpx.MPxDeformerNode:mpx.MPxNode.kDeformerNode,
-    mpx.MPxManipContainer:mpx.MPxNode.kManipContainer,
-    mpx.MPxSurfaceShape:mpx.MPxNode.kSurfaceShape,
-    mpx.MPxComponentShape:mpx.MPxNode.kSurfaceShape,    # has no unique enum
-    mpx.MPxFieldNode:mpx.MPxNode.kFieldNode,
-    mpx.MPxEmitterNode:mpx.MPxNode.kEmitterNode,
-    mpx.MPxSpringNode:mpx.MPxNode.kSpringNode,
-    mpx.MPxIkSolverNode:mpx.MPxNode.kIkSolverNode,
-    mpx.MPxHardwareShader:mpx.MPxNode.kHardwareShader,
-    mpx.MPxHwShaderNode:mpx.MPxNode.kHwShaderNode,
-    mpx.MPxTransform:mpx.MPxNode.kTransformNode,
-    mpx.MPxObjectSet:mpx.MPxNode.kObjectSet,
-    mpx.MPxFluidEmitterNode:mpx.MPxNode.kFluidEmitterNode,
-    mpx.MPxImagePlane:mpx.MPxNode.kImagePlaneNode,
-    mpx.MPxParticleAttributeMapperNode:mpx.MPxNode.kParticleAttributeMapperNode,
-    mpx.MPxCameraSet:mpx.MPxNode.kCameraSetNode,
-    mpx.MPxConstraint:mpx.MPxNode.kConstraintNode,
-    mpx.MPxManipulatorNode:mpx.MPxNode.kManipulatorNode,
-    }
-
-_enumToStr = None
-def enumToStr():
-    '''Returns a dictionary mapping from an MPxNode node type enum to it's
-    string name.
-    Useful for debugging purposes.
-    '''
-    global _enumToStr
-    if _enumToStr is None:
-        _enumToStr = {}
-        for name, val in inspect.getmembers(mpx.MPxNode, lambda x: isinstance(x, int)):
-            if name.startswith('k'):
-                _enumToStr[val] = name
-    return _enumToStr
-    
-_allMPx = None
-def allMPx():
-    '''
-    Returns a list of all MPx classes
-    '''
-    global _allMPx
-    if _allMPx is None:
-        _allMPx = []
-        for _, cls in inspect.getmembers(mpx, lambda x: inspect.isclass(x) and issubclass(x, mpx.MPxNode)):
-            _allMPx.append(cls)
-    return _allMPx
-
-# We want to make sure we know if maya adds a new MPx class!
-for _mpx in allMPx():
-    assert _mpx in mpxToEnum, 'new MPx class found: %s' % _mpx.__name__
-
-#===============================================================================
-# Plugin Registration / loading
-#===============================================================================
-
-registered = set()
-
-pyNodeMethods = {}
-
-def _pluginModule():
-    return inspect.getmodule( lambda: None )
-
-def _pluginName():
-    return _pluginModule().__name__.split('.')[-1]
-
-def _pluginFile():
-    return inspect.getsourcefile( lambda:None )
-#    module = sys.modules[__name__]
-#    print module, __name__
-#    return module.__file__
-
-def _loadPlugin():
-    thisFile = _pluginFile()
-    if not maya.cmds.pluginInfo( thisFile, query=1, loaded=1 ):
-        maya.cmds.loadPlugin( thisFile )
-
-def _unloadPlugin():
-    thisFile = _pluginFile()
-    if maya.cmds.pluginInfo( thisFile, query=1, loaded=1 ):
-        maya.cmds.unloadPlugin( thisFile )
-
-<<<<<<< HEAD
-def _getPlugin(object=None):
-    if object is None:
-        _loadPlugin()
-        mobject = mpx.MFnPlugin.findPlugin( _pluginName() )
-        plugin = mpx.MFnPlugin(mobject)
-    elif isinstance(object, om.MObject):
-        plugin = mpx.MFnPlugin(object)
-    elif isinstance(object, mpx.MFnPlugin):
-        plugin = object
-    else:
-        raise TypeError('expected an MFnPlugin instance or an MObject that can be cast to an MFnPlugin')
-    return plugin
-=======
-
-def _getPlugin():
-    _loadPlugin()
-    mobject = mpx.MFnPlugin.findPlugin( _pluginName() )
-    return mpx.MFnPlugin(mobject)
-
-class Command(mpx.MPxCommand):
-    """create a subclass of this with a doIt method"""
-    
-    registeredCommands = []
-    def __init__(self):
-        mpx.MPxCommand.__init__(self)
-
-    @classmethod
-    def creator(cls):
-        return mpx.asMPxPtr( cls() )
-
-    @classmethod
-    def register(cls, object=None):
-        """
-        by default the command will be registered to a dummy plugin provided by pymel.
-
-        If you
-        if using from within a plugin's initializePlugin or uninitializePlugin callback, pass along the
-        MObject given to these functions
-        """
-        if object is None:
-            plugin = _getPlugin()
-            cls.registeredCommands.append( cls.__name__ )
-        else:
-            plugin = mpx.MFnPlugin(object)
-        if hasattr(cls, 'createSyntax'):
-            plugin.registerCommand( cls.__name__, cls.creator, cls.createSyntax )
-        else:
-            plugin.registerCommand( cls.__name__, cls.creator )
-
-    @classmethod
-    def deregister(cls, object=None):
-        """
-        if using from within a plugin's initializePlugin or uninitializePlugin callback, pass along the
-        MObject given to these functions
-        """
-        if object is None:
-            plugin = _getPlugin()
-            cls.registeredCommands.pop(cls.__name__)
-        else:
-            plugin = mpx.MFnPlugin(object)
-        plugin.deregisterCommand( cls.__name__ )
->>>>>>> 2131beb3
-
-# allow this file to be loaded as its own dummy plugin
-# Initialize the script plug-in
-def initializePlugin(mobject):
-    "do not call directly"
-    pass
-
-# Uninitialize the script plug-in
-def uninitializePlugin(mobject):
-    "do not call directly"
-
-    #print "getmodule", inspect.getmodule( None )
-    #mod = _pluginModule()
-
-    #when uninitializePlugin is called it is execfile'd which changes the module in which this code runs.
-    #we need to get the correct module first
-
-    # FIXME: determine a reliable way to get this module's name when it is being execfile'd
-    global registered
-    mod = sys.modules['pymel.api.plugins']
-
-    plugin = mpx.MFnPlugin(mobject)
-    for obj in registered:
-        print "deregistering", obj.name()
-        obj.deregisterCommand(plugin)
-    registered = set()
-
-#===============================================================================
-# Plugin Mixin Classes
-#===============================================================================
-
-class BasePluginMixin(object):
-    # The name of the command or the node type
-    _name = None
-    
-    # You can manually set this, or just leave it at None to let pymel
-    # automatically determine it from the base classes
-    _mpxType = None
-    
-    @classmethod
-    def getMpxType(cls):
-        if cls._mpxType is None:
-            for pClass in inspect.getmro(cls):
-                if pClass in mpxToEnum:
-                    cls._mpxType = pClass
-                    break
-        return cls._mpxType
-    
-    @classmethod
-    def mayaName(cls):
-        if cls._name is None:
-            cls._name = cls.__name__
-        return cls._name
-
-    _typeId = None
-    
-    # Defined here just so it can be shared between MPxTransformationMatrix
-    # and DependNode
-    @classmethod
-    def getTypeId(cls, nodeName=None):
-        if cls._typeId is None:
-            if nodeName is None:
-                nodeName = cls.mayaName()
-            cls._typeId = cls._devTypeIdHash(nodeName)
-        return cls._typeId
-
-    @classmethod
-    def _devTypeIdHash(cls, name):
-        '''hashes the given string to a MTypeId, somewhere in the dev range
-        (0x80000 - 0xfffff)
-        '''
-        start = 0x80000
-        end = 0xfffff
-        size = (end - start) + 1
-        md5 = hashlib.md5()
-        md5.update(name)
-        id = start + long(md5.hexdigest(), 16) % size
-        return om.MTypeId(id)
-    
-    @classmethod
-    def create(cls):
-        return mpx.asMPxPtr( cls() )    
-
-    @classmethod
-    def register(cls, plugin=None):
-        """Used to register this MPx object wrapper with the maya plugin.
-        
-        By default the command will be registered to a dummy plugin provided by pymel.
-
-        If using from within a plugin module's ``initializePlugin`` or
-        ``uninitializePlugin`` callback, pass along the MObject given to these
-        functions.
-        
-        When implementing the derived MPx wrappers, do not override this -
-        instead, override _registerOverride
-        """
-        global registered
-        useThisPlugin = (plugin is None)
-        mplugin = _getPlugin(plugin)
-        cls._registerOverride(mplugin, useThisPlugin)
-        if useThisPlugin:
-            registered.add(cls)
-            
-    @classmethod
-    def _registerOverride(cls, mplugin, useThisPlugin):
-        '''Override this to implement the actual registration behavior for
-        the MPx class.
-        '''
-        return
-    
-    @classmethod
-    def deregister(cls, plugin=None):
-        """
-        If using from within a plugin module's ``initializePlugin`` or
-        ``uninitializePlugin`` callback, pass along the MObject given to these
-        functions.
-        """
-        global registered
-        useThisPlugin = (plugin is None)
-        mplugin = _getPlugin(plugin)
-        cls._deregisterOverride(mplugin, useThisPlugin)
-        if plugin is None:
-            registered.remove(cls)
-
-    @classmethod
-    def _deregisterOverride(cls, mplugin, useThisPlugin):
-        '''Override this to implement the actual deregistration behavior for
-        the MPx class. 
-        '''
-        return
-
-#===============================================================================
-# Plugin Classes - inherit from these!
-#===============================================================================
-
-            
-class Command(BasePluginMixin, mpx.MPxCommand):
-    @classmethod
-    def createSyntax(cls):
-        return om.MSyntax()
-
-    @classmethod
-    def _registerOverride(cls, mplugin, useThisPlugin):
-        name = cls.mayaName()
-        mplugin.registerCommand( name, cls.create, cls.createSyntax )
-        if useThisPlugin:
-            import pymel.core
-            pymel.core._addPluginCommand(mplugin.name(), name)
-
-    @classmethod
-    def _deregisterOverride(cls, mplugin, useThisPlugin):
-        '''Override this to implement the actual deregistration behavior for
-        the MPx class. 
-        '''
-        name = cls.mayaName()
-        mplugin.deregisterCommand( name )
-        if useThisPlugin:
-            import pymel.core
-            pymel.core._removePluginCommand(mplugin.name(), name)
-            
-class TransformationMatrix(BasePluginMixin, mpx.MPxTransformationMatrix):
-    _typeId = None
-    # Override to do nothing - should be (de)registered by the transform!
-    @classmethod
-    def register(cls, plugin=None): pass
-    @classmethod
-    def deregister(cls, plugin=None): pass
-                
-class DependNode(BasePluginMixin, mpx.MPxNode):
-    # You can manually set this, or just leave it at None to let pymel
-    # automatically determine it from the MPxType
-    _typeEnum = None
-
-    # If this is left as None, a 'reasonable' default will be made based on a
-    # hash of the node name in the user range... to ensure no name clashes,
-    # though, you should get a node id from Autodesk!
-    _typeId = None
-    
-    @classmethod
-    def getTypeEnum(cls):
-        if cls._typeEnum is None:
-            cls._typeEnum = mpxToEnum[cls.getMpxType()]
-        return cls._typeEnum
-    
-    _classification = None
-    
-    _callbacks = defaultdict(list)
-    
-    @classmethod
-    def initialize(cls):
-        return
-
-    @classmethod
-    def _registerOverride(cls, mplugin, useThisPlugin):
-        nodeName = cls.mayaName()
-
-        # PyNodeMethods
-        global pyNodeMethods
-        pluginPynodeMethods = pyNodeMethods.setdefault(mplugin.name(), {})
-        pluginPynodeMethods[nodeName] = {}
-        for clsAttrName, clsObj in inspect.getmembers(cls):
-            if isinstance(clsObj, PyNodeMethod):
-                pluginPynodeMethods[nodeName][clsObj.name] = clsObj.func
-            
-        cls._nodeRegisterOverride( nodeName, mplugin )
-        
-        if useThisPlugin:
-            import pymel.core
-            pymel.core._addPluginNode(mplugin.name(), nodeName)
-        # callbacks
-        for cbname, reg in [
-                    ('timeChanged', om.MDGMessage.addTimeChangeCallback),
-                    ('forcedUpdate', om.MDGMessage.addForceUpdateCallback),
-                    ('nodeAdded', om.MDGMessage.addNodeAddedCallback),
-                    ('nodeRemoved', om.MDGMessage.addNodeRemovedCallback),
-                    #('connectionMade', om.MDGMessage.addConnectionCallback), # conflicts with MPxNode.connectionMade
-                    ('preConnectionMade', om.MDGMessage.addPreConnectionCallback)]:
-            if hasattr(cls, cbname):
-                cb = getattr(cls, cbname)
-                # TODO: assert cb is a classmethod, maybe check number of inputs too
-                cls._callbacks[nodeName].append(reg(cb, nodeName))
-
-    @classmethod                
-    def _nodeRegisterOverride( cls, nodeName, mplugin ):
-        registerArgs = [ nodeName, cls.getTypeId(), cls.create, cls.initialize,
-                         cls.getTypeEnum() ]
-        if cls._classification:
-            registerArgs.append(cls._classification)
-        mplugin.registerNode( *registerArgs )
-        
-                
-    @classmethod
-    def _deregisterOverride(cls, mplugin, useThisPlugin):
-        '''Override this to implement the actual deregistration behavior for
-        the MPx class. 
-        '''
-        nodeName = cls.mayaName()
-
-        # PyNodeMethods
-        global pyNodeMethods
-        pyNodeMethods.get(mplugin.name(), {}).pop(nodeName, None)
-        
-        mplugin.deregisterNode( cls.getTypeId() )
-        if useThisPlugin:
-            import pymel.core
-            pymel.core._removePluginNode(mplugin.name(), nodeName)
-        for id in cls._callbacks.pop(nodeName, []):
-            om.MMessage.removeCallback(id)
-
-    @classmethod
-    def isAbstractClass(cls):
-        # MPxPolyTrg returns True
-        return False
-            
-# I have some unnecessary if statements, just to visually show the hierarchy
-                
-class CameraSet(DependNode, mpx.MPxCameraSet): pass
-        
-class Constraint(DependNode, mpx.MPxConstraint): pass
-
-class DeformerNode(DependNode, mpx.MPxDeformerNode): pass
-
-class EmitterNode(DependNode, mpx.MPxEmitterNode): pass
-
-if 1:
-    class FluidEmitterNode(EmitterNode, mpx.MPxFluidEmitterNode): pass
-
-class FieldNode(DependNode, mpx.MPxFieldNode): pass
-    
-class HardwareShader(DependNode, mpx.MPxHardwareShader): pass
-
-class HwShaderNode(DependNode, mpx.MPxHwShaderNode): pass
-
-class IkSolverNode(DependNode, mpx.MPxIkSolverNode): pass
-
-class ImagePlane(DependNode, mpx.MPxImagePlane): pass
-
-class LocatorNode(DependNode, mpx.MPxLocatorNode): pass
-
-class ManipContainer(DependNode, mpx.MPxManipContainer): pass
-
-class ManipulatorNode(DependNode, mpx.MPxManipulatorNode): pass
-
-class ObjectSet(DependNode, mpx.MPxObjectSet): pass
-
-class ParticleAttributeMapperNode(DependNode, mpx.MPxParticleAttributeMapperNode): pass
-
-class PolyTrg(DependNode, mpx.MPxPolyTrg): pass
-
-class SpringNode(DependNode, mpx.MPxSpringNode): pass
-
-class SurfaceShape(DependNode, mpx.MPxSurfaceShape): pass
-
-if 1:
-    class ComponentShape(SurfaceShape, mpx.MPxComponentShape): pass
-    
-class Transform(DependNode, mpx.MPxTransform):
-    # Bug in python - can't just use MPxTransformationMatrix, as there's a
-    # problem with MPxTransformationMatrix.baseTransformationMatrixId
-    _transformMatrix = TransformationMatrix
-    
-    @classmethod                
-    def _nodeRegisterOverride( cls, nodeName, mplugin ):
-        registerArgs = [ nodeName, cls.getTypeId(), cls.create, cls.initialize,
-                         cls._transformMatrix.create,
-                         cls._transformMatrix.getTypeId() ]
-        if cls._classification:
-            registerArgs.append(cls._classification)
-        mplugin.registerTransform( *registerArgs )
-
-#===============================================================================
-# Plugin Class Helpers
-#===============================================================================
-
-class PyNodeMethod(object):
-    '''Used as a decorator, placed on methods on a plugin node class, to signal
-    that these methods should be placed on to PyNode objects constructed for
-    the resulting depend nodes.
-    
-    >>> class FriendlyNode(DependNode):
-    ...     _typeId = om.MTypeId(654748)
-    ...     @PyNodeMethod
-    ...     def introduce(self):
-    ...         print "Hi, I'm an instance of a MyNode PyNode - my name is %s!" % self.name()
-    >>> FriendlyNode.register()
-    >>> import pymel.core as pm
-    >>> frank = pm.createNode('FriendlyNode', name='Frank')
-    >>> frank.introduce()
-    Hi, I'm an instance of a MyNode PyNode - my name is Frank!
-    '''
-    def __init__(self, func, name=None):
-        if name is None:
-            name = func.__name__
-        self.func = func
-        self.name = name
-
-
-#===============================================================================
-# Querying Plugin Hierarchy
-#===============================================================================
-
-def getPluginHierarchy():
-    '''Dynamically query the mel node hierarchy for all plugin node types
-    
-    This command must be run from within a running maya session - ie, where
-    maya.cmds, etc are accessible.
-    '''
-    import pymel.internal.factories as factories
-    
-    dummyClasses = createDummyNodePlugins()
-    inheritances = {}
-    for pluginType, dummyClass in dummyClasses.iteritems():
-        nodeType = dummyClass.mayaName()
-        dummyClass.register()
-        try:
-            try:
-                inheritance = factories.getInheritance(nodeType)
-            except factories.ManipNodeTypeError:
-                continue
-        finally:
-            dummyClass.deregister()
-        assert inheritance[-1] == nodeType
-        inheritances[pluginType] = inheritance[1:]
-    return inheritances
-
-def createDummyNodePlugins():
-    '''Registers with the dummy pymel plugin a dummy node type for each MPxNode
-    subclass
-    
-    returns a dictionary mapping from MPx class to a pymel dummy class of that
-    type
-    '''
-    pymelPlugClasses = []
-    
-    for obj in globals().itervalues():
-        if inspect.isclass(obj) and issubclass(obj, DependNode):
-            pymelPlugClasses.append(obj)
-            
-    dummyClasses = {}
-    for cls in pymelPlugClasses:
-        class DummyClass(cls):
-            _name = 'dummy' + cls.__name__
-        DummyClass.__name__ = 'Dummy' + cls.__name__
-        dummyClasses[DummyClass.getMpxType()] = DummyClass
-        
-    return dummyClasses
-    
-
-
-#def _repoplulate():
-#    print "repopulate"
-#    try:
-#        global registered
-#        commands = maya.cmds.pluginInfo(_pluginName(), query=1, command=1)
-#        registered = registered
-#    except:
-#        pass
-#
-#_repoplulate()
-
-
-# when we reload, should we deregister all plugins??? or maybe we can just repopulate registered
-#_unloadPlugin()+"""
+Maya API plugin utilities
+
+A quick example::
+
+    from pymel.api.plugins import Command
+    class testCmd(Command):
+        def doIt(self, args):
+            print "doIt..."
+    
+    testCmd.register()
+    cmds.testCmd()
+    testCmd.deregister()
+"""
+
+
+import sys
+import inspect
+import hashlib
+from collections import defaultdict
+
+import maya.OpenMaya as om
+import maya.OpenMayaMPx as mpx
+import maya.cmds
+
+#===============================================================================
+# General Info
+#===============================================================================
+
+mpxToEnum = {
+    mpx.MPxNode:mpx.MPxNode.kDependNode,
+    mpx.MPxPolyTrg:mpx.MPxNode.kDependNode,             # has no unique enum
+    mpx.MPxLocatorNode:mpx.MPxNode.kLocatorNode,
+    mpx.MPxDeformerNode:mpx.MPxNode.kDeformerNode,
+    mpx.MPxManipContainer:mpx.MPxNode.kManipContainer,
+    mpx.MPxSurfaceShape:mpx.MPxNode.kSurfaceShape,
+    mpx.MPxComponentShape:mpx.MPxNode.kSurfaceShape,    # has no unique enum
+    mpx.MPxFieldNode:mpx.MPxNode.kFieldNode,
+    mpx.MPxEmitterNode:mpx.MPxNode.kEmitterNode,
+    mpx.MPxSpringNode:mpx.MPxNode.kSpringNode,
+    mpx.MPxIkSolverNode:mpx.MPxNode.kIkSolverNode,
+    mpx.MPxHardwareShader:mpx.MPxNode.kHardwareShader,
+    mpx.MPxHwShaderNode:mpx.MPxNode.kHwShaderNode,
+    mpx.MPxTransform:mpx.MPxNode.kTransformNode,
+    mpx.MPxObjectSet:mpx.MPxNode.kObjectSet,
+    mpx.MPxFluidEmitterNode:mpx.MPxNode.kFluidEmitterNode,
+    mpx.MPxImagePlane:mpx.MPxNode.kImagePlaneNode,
+    mpx.MPxParticleAttributeMapperNode:mpx.MPxNode.kParticleAttributeMapperNode,
+    mpx.MPxCameraSet:mpx.MPxNode.kCameraSetNode,
+    mpx.MPxConstraint:mpx.MPxNode.kConstraintNode,
+    mpx.MPxManipulatorNode:mpx.MPxNode.kManipulatorNode,
+    }
+
+_enumToStr = None
+def enumToStr():
+    '''Returns a dictionary mapping from an MPxNode node type enum to it's
+    string name.
+    Useful for debugging purposes.
+    '''
+    global _enumToStr
+    if _enumToStr is None:
+        _enumToStr = {}
+        for name, val in inspect.getmembers(mpx.MPxNode, lambda x: isinstance(x, int)):
+            if name.startswith('k'):
+                _enumToStr[val] = name
+    return _enumToStr
+    
+_allMPx = None
+def allMPx():
+    '''
+    Returns a list of all MPx classes
+    '''
+    global _allMPx
+    if _allMPx is None:
+        _allMPx = []
+        for _, cls in inspect.getmembers(mpx, lambda x: inspect.isclass(x) and issubclass(x, mpx.MPxNode)):
+            _allMPx.append(cls)
+    return _allMPx
+
+# We want to make sure we know if maya adds a new MPx class!
+for _mpx in allMPx():
+    assert _mpx in mpxToEnum, 'new MPx class found: %s' % _mpx.__name__
+
+#===============================================================================
+# Plugin Registration / loading
+#===============================================================================
+
+registered = set()
+
+pyNodeMethods = {}
+
+def _pluginModule():
+    return inspect.getmodule( lambda: None )
+
+def _pluginName():
+    return _pluginModule().__name__.split('.')[-1]
+
+def _pluginFile():
+    return inspect.getsourcefile( lambda:None )
+#    module = sys.modules[__name__]
+#    print module, __name__
+#    return module.__file__
+
+def _loadPlugin():
+    thisFile = _pluginFile()
+    if not maya.cmds.pluginInfo( thisFile, query=1, loaded=1 ):
+        maya.cmds.loadPlugin( thisFile )
+
+def _unloadPlugin():
+    thisFile = _pluginFile()
+    if maya.cmds.pluginInfo( thisFile, query=1, loaded=1 ):
+        maya.cmds.unloadPlugin( thisFile )
+
+def _getPlugin(object=None):
+    if object is None:
+        _loadPlugin()
+        mobject = mpx.MFnPlugin.findPlugin( _pluginName() )
+        plugin = mpx.MFnPlugin(mobject)
+    elif isinstance(object, om.MObject):
+        plugin = mpx.MFnPlugin(object)
+    elif isinstance(object, mpx.MFnPlugin):
+        plugin = object
+    else:
+        raise TypeError('expected an MFnPlugin instance or an MObject that can be cast to an MFnPlugin')
+    return plugin
+
+# allow this file to be loaded as its own dummy plugin
+# Initialize the script plug-in
+def initializePlugin(mobject):
+    "do not call directly"
+    pass
+
+# Uninitialize the script plug-in
+def uninitializePlugin(mobject):
+    "do not call directly"
+
+    #print "getmodule", inspect.getmodule( None )
+    #mod = _pluginModule()
+
+    #when uninitializePlugin is called it is execfile'd which changes the module in which this code runs.
+    #we need to get the correct module first
+
+    # FIXME: determine a reliable way to get this module's name when it is being execfile'd
+    global registered
+    mod = sys.modules['pymel.api.plugins']
+
+    plugin = mpx.MFnPlugin(mobject)
+    for obj in registered:
+        print "deregistering", obj.name()
+        obj.deregisterCommand(plugin)
+    registered = set()
+
+#===============================================================================
+# Plugin Mixin Classes
+#===============================================================================
+
+class BasePluginMixin(object):
+    # The name of the command or the node type
+    _name = None
+    
+    # You can manually set this, or just leave it at None to let pymel
+    # automatically determine it from the base classes
+    _mpxType = None
+    
+    @classmethod
+    def getMpxType(cls):
+        if cls._mpxType is None:
+            for pClass in inspect.getmro(cls):
+                if pClass in mpxToEnum:
+                    cls._mpxType = pClass
+                    break
+        return cls._mpxType
+    
+    @classmethod
+    def mayaName(cls):
+        if cls._name is None:
+            cls._name = cls.__name__
+        return cls._name
+
+    _typeId = None
+    
+    # Defined here just so it can be shared between MPxTransformationMatrix
+    # and DependNode
+    @classmethod
+    def getTypeId(cls, nodeName=None):
+        if cls._typeId is None:
+            if nodeName is None:
+                nodeName = cls.mayaName()
+            cls._typeId = cls._devTypeIdHash(nodeName)
+        return cls._typeId
+
+    @classmethod
+    def _devTypeIdHash(cls, name):
+        '''hashes the given string to a MTypeId, somewhere in the dev range
+        (0x80000 - 0xfffff)
+        '''
+        start = 0x80000
+        end = 0xfffff
+        size = (end - start) + 1
+        md5 = hashlib.md5()
+        md5.update(name)
+        id = start + long(md5.hexdigest(), 16) % size
+        return om.MTypeId(id)
+    
+    @classmethod
+    def create(cls):
+        return mpx.asMPxPtr( cls() )    
+
+    @classmethod
+    def register(cls, plugin=None):
+        """Used to register this MPx object wrapper with the maya plugin.
+        
+        By default the command will be registered to a dummy plugin provided by pymel.
+
+        If using from within a plugin module's ``initializePlugin`` or
+        ``uninitializePlugin`` callback, pass along the MObject given to these
+        functions.
+        
+        When implementing the derived MPx wrappers, do not override this -
+        instead, override _registerOverride
+        """
+        global registered
+        useThisPlugin = (plugin is None)
+        mplugin = _getPlugin(plugin)
+        cls._registerOverride(mplugin, useThisPlugin)
+        if useThisPlugin:
+            registered.add(cls)
+            
+    @classmethod
+    def _registerOverride(cls, mplugin, useThisPlugin):
+        '''Override this to implement the actual registration behavior for
+        the MPx class.
+        '''
+        return
+    
+    @classmethod
+    def deregister(cls, plugin=None):
+        """
+        If using from within a plugin module's ``initializePlugin`` or
+        ``uninitializePlugin`` callback, pass along the MObject given to these
+        functions.
+        """
+        global registered
+        useThisPlugin = (plugin is None)
+        mplugin = _getPlugin(plugin)
+        cls._deregisterOverride(mplugin, useThisPlugin)
+        if plugin is None:
+            registered.remove(cls)
+
+    @classmethod
+    def _deregisterOverride(cls, mplugin, useThisPlugin):
+        '''Override this to implement the actual deregistration behavior for
+        the MPx class. 
+        '''
+        return
+
+#===============================================================================
+# Plugin Classes - inherit from these!
+#===============================================================================
+
+            
+class Command(BasePluginMixin, mpx.MPxCommand):
+	"""create a subclass of this with a doIt method"""
+    @classmethod
+    def createSyntax(cls):
+        return om.MSyntax()
+
+    @classmethod
+    def _registerOverride(cls, mplugin, useThisPlugin):
+        name = cls.mayaName()
+        mplugin.registerCommand( name, cls.create, cls.createSyntax )
+        if useThisPlugin:
+            import pymel.core
+            pymel.core._addPluginCommand(mplugin.name(), name)
+
+    @classmethod
+    def _deregisterOverride(cls, mplugin, useThisPlugin):
+        '''Override this to implement the actual deregistration behavior for
+        the MPx class. 
+        '''
+        name = cls.mayaName()
+        mplugin.deregisterCommand( name )
+        if useThisPlugin:
+            import pymel.core
+            pymel.core._removePluginCommand(mplugin.name(), name)
+            
+class TransformationMatrix(BasePluginMixin, mpx.MPxTransformationMatrix):
+    _typeId = None
+    # Override to do nothing - should be (de)registered by the transform!
+    @classmethod
+    def register(cls, plugin=None): pass
+    @classmethod
+    def deregister(cls, plugin=None): pass
+                
+class DependNode(BasePluginMixin, mpx.MPxNode):
+    # You can manually set this, or just leave it at None to let pymel
+    # automatically determine it from the MPxType
+    _typeEnum = None
+
+    # If this is left as None, a 'reasonable' default will be made based on a
+    # hash of the node name in the user range... to ensure no name clashes,
+    # though, you should get a node id from Autodesk!
+    _typeId = None
+    
+    @classmethod
+    def getTypeEnum(cls):
+        if cls._typeEnum is None:
+            cls._typeEnum = mpxToEnum[cls.getMpxType()]
+        return cls._typeEnum
+    
+    _classification = None
+    
+    _callbacks = defaultdict(list)
+    
+    @classmethod
+    def initialize(cls):
+        return
+
+    @classmethod
+    def _registerOverride(cls, mplugin, useThisPlugin):
+        nodeName = cls.mayaName()
+
+        # PyNodeMethods
+        global pyNodeMethods
+        pluginPynodeMethods = pyNodeMethods.setdefault(mplugin.name(), {})
+        pluginPynodeMethods[nodeName] = {}
+        for clsAttrName, clsObj in inspect.getmembers(cls):
+            if isinstance(clsObj, PyNodeMethod):
+                pluginPynodeMethods[nodeName][clsObj.name] = clsObj.func
+            
+        cls._nodeRegisterOverride( nodeName, mplugin )
+        
+        if useThisPlugin:
+            import pymel.core
+            pymel.core._addPluginNode(mplugin.name(), nodeName)
+        # callbacks
+        for cbname, reg in [
+                    ('timeChanged', om.MDGMessage.addTimeChangeCallback),
+                    ('forcedUpdate', om.MDGMessage.addForceUpdateCallback),
+                    ('nodeAdded', om.MDGMessage.addNodeAddedCallback),
+                    ('nodeRemoved', om.MDGMessage.addNodeRemovedCallback),
+                    #('connectionMade', om.MDGMessage.addConnectionCallback), # conflicts with MPxNode.connectionMade
+                    ('preConnectionMade', om.MDGMessage.addPreConnectionCallback)]:
+            if hasattr(cls, cbname):
+                cb = getattr(cls, cbname)
+                # TODO: assert cb is a classmethod, maybe check number of inputs too
+                cls._callbacks[nodeName].append(reg(cb, nodeName))
+
+    @classmethod                
+    def _nodeRegisterOverride( cls, nodeName, mplugin ):
+        registerArgs = [ nodeName, cls.getTypeId(), cls.create, cls.initialize,
+                         cls.getTypeEnum() ]
+        if cls._classification:
+            registerArgs.append(cls._classification)
+        mplugin.registerNode( *registerArgs )
+        
+                
+    @classmethod
+    def _deregisterOverride(cls, mplugin, useThisPlugin):
+        '''Override this to implement the actual deregistration behavior for
+        the MPx class. 
+        '''
+        nodeName = cls.mayaName()
+
+        # PyNodeMethods
+        global pyNodeMethods
+        pyNodeMethods.get(mplugin.name(), {}).pop(nodeName, None)
+        
+        mplugin.deregisterNode( cls.getTypeId() )
+        if useThisPlugin:
+            import pymel.core
+            pymel.core._removePluginNode(mplugin.name(), nodeName)
+        for id in cls._callbacks.pop(nodeName, []):
+            om.MMessage.removeCallback(id)
+
+    @classmethod
+    def isAbstractClass(cls):
+        # MPxPolyTrg returns True
+        return False
+            
+# I have some unnecessary if statements, just to visually show the hierarchy
+                
+class CameraSet(DependNode, mpx.MPxCameraSet): pass
+        
+class Constraint(DependNode, mpx.MPxConstraint): pass
+
+class DeformerNode(DependNode, mpx.MPxDeformerNode): pass
+
+class EmitterNode(DependNode, mpx.MPxEmitterNode): pass
+
+if 1:
+    class FluidEmitterNode(EmitterNode, mpx.MPxFluidEmitterNode): pass
+
+class FieldNode(DependNode, mpx.MPxFieldNode): pass
+    
+class HardwareShader(DependNode, mpx.MPxHardwareShader): pass
+
+class HwShaderNode(DependNode, mpx.MPxHwShaderNode): pass
+
+class IkSolverNode(DependNode, mpx.MPxIkSolverNode): pass
+
+class ImagePlane(DependNode, mpx.MPxImagePlane): pass
+
+class LocatorNode(DependNode, mpx.MPxLocatorNode): pass
+
+class ManipContainer(DependNode, mpx.MPxManipContainer): pass
+
+class ManipulatorNode(DependNode, mpx.MPxManipulatorNode): pass
+
+class ObjectSet(DependNode, mpx.MPxObjectSet): pass
+
+class ParticleAttributeMapperNode(DependNode, mpx.MPxParticleAttributeMapperNode): pass
+
+class PolyTrg(DependNode, mpx.MPxPolyTrg): pass
+
+class SpringNode(DependNode, mpx.MPxSpringNode): pass
+
+class SurfaceShape(DependNode, mpx.MPxSurfaceShape): pass
+
+if 1:
+    class ComponentShape(SurfaceShape, mpx.MPxComponentShape): pass
+    
+class Transform(DependNode, mpx.MPxTransform):
+    # Bug in python - can't just use MPxTransformationMatrix, as there's a
+    # problem with MPxTransformationMatrix.baseTransformationMatrixId
+    _transformMatrix = TransformationMatrix
+    
+    @classmethod                
+    def _nodeRegisterOverride( cls, nodeName, mplugin ):
+        registerArgs = [ nodeName, cls.getTypeId(), cls.create, cls.initialize,
+                         cls._transformMatrix.create,
+                         cls._transformMatrix.getTypeId() ]
+        if cls._classification:
+            registerArgs.append(cls._classification)
+        mplugin.registerTransform( *registerArgs )
+
+#===============================================================================
+# Plugin Class Helpers
+#===============================================================================
+
+class PyNodeMethod(object):
+    '''Used as a decorator, placed on methods on a plugin node class, to signal
+    that these methods should be placed on to PyNode objects constructed for
+    the resulting depend nodes.
+    
+    >>> class FriendlyNode(DependNode):
+    ...     _typeId = om.MTypeId(654748)
+    ...     @PyNodeMethod
+    ...     def introduce(self):
+    ...         print "Hi, I'm an instance of a MyNode PyNode - my name is %s!" % self.name()
+    >>> FriendlyNode.register()
+    >>> import pymel.core as pm
+    >>> frank = pm.createNode('FriendlyNode', name='Frank')
+    >>> frank.introduce()
+    Hi, I'm an instance of a MyNode PyNode - my name is Frank!
+    '''
+    def __init__(self, func, name=None):
+        if name is None:
+            name = func.__name__
+        self.func = func
+        self.name = name
+
+
+#===============================================================================
+# Querying Plugin Hierarchy
+#===============================================================================
+
+def getPluginHierarchy():
+    '''Dynamically query the mel node hierarchy for all plugin node types
+    
+    This command must be run from within a running maya session - ie, where
+    maya.cmds, etc are accessible.
+    '''
+    import pymel.internal.factories as factories
+    
+    dummyClasses = createDummyNodePlugins()
+    inheritances = {}
+    for pluginType, dummyClass in dummyClasses.iteritems():
+        nodeType = dummyClass.mayaName()
+        dummyClass.register()
+        try:
+            try:
+                inheritance = factories.getInheritance(nodeType)
+            except factories.ManipNodeTypeError:
+                continue
+        finally:
+            dummyClass.deregister()
+        assert inheritance[-1] == nodeType
+        inheritances[pluginType] = inheritance[1:]
+    return inheritances
+
+def createDummyNodePlugins():
+    '''Registers with the dummy pymel plugin a dummy node type for each MPxNode
+    subclass
+    
+    returns a dictionary mapping from MPx class to a pymel dummy class of that
+    type
+    '''
+    pymelPlugClasses = []
+    
+    for obj in globals().itervalues():
+        if inspect.isclass(obj) and issubclass(obj, DependNode):
+            pymelPlugClasses.append(obj)
+            
+    dummyClasses = {}
+    for cls in pymelPlugClasses:
+        class DummyClass(cls):
+            _name = 'dummy' + cls.__name__
+        DummyClass.__name__ = 'Dummy' + cls.__name__
+        dummyClasses[DummyClass.getMpxType()] = DummyClass
+        
+    return dummyClasses
+    
+
+
+#def _repoplulate():
+#    print "repopulate"
+#    try:
+#        global registered
+#        commands = maya.cmds.pluginInfo(_pluginName(), query=1, command=1)
+#        registered = registered
+#    except:
+#        pass
+#
+#_repoplulate()
+
+
+# when we reload, should we deregister all plugins??? or maybe we can just repopulate registered
+#_unloadPlugin()