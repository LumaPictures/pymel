--- conflicted
+++ resolved
@@ -2917,7 +2917,6 @@
             except KeyError:
                 _logger.info("No api information for api class %s" % (apicls.__name__))
             else:
-<<<<<<< HEAD
                 parentApiClass = getattr(bases[0], '__apicls__', None)
                 # we're not generating any methods, so this is just a sanity
                 # check.  the issubclass exception was added for a case
@@ -3013,131 +3012,18 @@
             #             classdict[enumName] = enum
             #
             # if not proxy:
-            #     # if removeAttrs:
-            #     #    #_logger.debug( "%s: removing attributes %s" % (classname, removeAttrs) )
-            #     def __getattribute__(self, name):
-            #         #_logger.debug(name )
-            #         if name in removeAttrs and name not in EXCLUDE_METHODS:  # tmp fix
-            #             #_logger.debug("raising error")
-            #             raise AttributeError, "'" + classname + "' object has no attribute '" + name + "'"
-            #         #_logger.debug("getting from %s" % bases[0])
-            #         # newcls will be defined by the time this is called...
-            #         return super(newcls, self).__getattribute__(name)
-            #
-            #     classdict['__getattribute__'] = __getattribute__
-=======
-                #------------------------
-                # API Wrap
-                #------------------------
-
-                # Find out methods herited from other bases than apicls to avoid
-                # unwanted overloading
-                herited = {}
-                for base in bases:
-                    if base is not apicls:
-                        # basemro = inspect.getmro(base)
-                        for attr in dir(base):
-                            if attr not in herited:
-                                herited[attr] = base
-
-                ##_logger.debug("Methods info: %(methods)s" % classInfo)
-
-                # Class Methods
-
-                # iterate over the methods so that we get all non-deprecated
-                # methods first
-                # This is because, if two api methods map to the same pymel
-                # method name, then the first one "wins" - and we want to prefer
-                # non-deprecated.
-                def non_deprecated_methods_first():
-                    deprecated = []
-                    for methodName, info in classInfo['methods'].iteritems():
-                        # don't rewrap if already herited from a base class that is not the apicls
-                        # _logger.debug("Checking method %s" % (methodName))
-
-                        try:
-                            pymelName = info[0]['pymelName']
-                            removeAttrs.append(methodName)
-                        except KeyError:
-                            pymelName = methodName
-                        pymelName, overrideData = _getApiOverrideNameAndData(
-                            classname, pymelName)
-
-                        # if classname == 'DependNode' and pymelName in ('setName','getName'):
-                        #                        raise Exception('debug')
-                        overloadIndex = overrideData.get('overloadIndex', None)
-                        if overloadIndex is None:
-                            #_logger.debug("%s.%s has no wrappable methods, skipping" % (apicls.__name__, methodName))
-                            continue
-                        if not overrideData.get('enabled', True):
-                            #_logger.debug("%s.%s has been manually disabled, skipping" % (apicls.__name__, methodName))
-                            continue
-                        yieldTuple = (methodName, info, classname, pymelName,
-                                      overloadIndex)
-                        if info[overloadIndex].get('deprecated', False):
-                            deprecated.append(yieldTuple)
-                        else:
-                            yield yieldTuple
-                    for yieldTuple in deprecated:
-                        yield yieldTuple
-
-                for (methodName, info, classname, pymelName, overloadIndex) \
-                        in non_deprecated_methods_first():
-                    assert isinstance(pymelName, str), "%s.%s: %r is not a valid name" % (classname, methodName, pymelName)
-
-                    # TODO: some methods are being wrapped for the base class,
-                    # and all their children - ie, MFnTransform.transformation()
-                    # gets wrapped for Transform, Place3dTexture,
-                    # HikGroundPlane, etc...
-                    # Figure out why this happens, and stop it!
-                    if pymelName not in herited:
-                        if pymelName not in classdict:
-                            #_logger.debug("%s.%s autowrapping %s.%s usng proxy %r" % (classname, pymelName, apicls.__name__, methodName, proxy))
-                            method = wrapApiMethod(apicls, methodName, newName=pymelName, proxy=proxy, overloadIndex=overloadIndex)
-                            if method:
-                                #_logger.debug("%s.%s successfully created" % (classname, pymelName ))
-                                classdict[pymelName] = method
-                            # else: #_logger.debug("%s.%s: wrapApiMethod failed to create method" % (apicls.__name__, methodName ))
-                        # else: #_logger.debug("%s.%s: already defined, skipping" % (apicls.__name__, methodName ))
-                    # else: #_logger.debug("%s.%s already herited from %s, skipping" % (apicls.__name__, methodName, herited[pymelName]))
-
-                if 'pymelEnums' in classInfo:
-                    # Enumerators
-
-                    for enumName, enum in classInfo['pymelEnums'].items():
-                        classdict[enumName] = enum
-
-            if not proxy:
-                if removeAttrs:
-                    #_logger.debug( "%s: removing attributes %s" % (classname, removeAttrs) )
-                    def __getattribute__(self, name):
-                        #_logger.debug(name )
-                        if name in removeAttrs and name not in EXCLUDE_METHODS:  # tmp fix
-                            #_logger.debug("raising error")
-                            raise AttributeError, "'" + classname + "' object has no attribute '" + name + "'"
-                        #_logger.debug("getting from %s" % bases[0])
-                        # newcls will be defined by the time this is called...
-                        return super(newcls, self).__getattribute__(name)
-
-                    classdict['__getattribute__'] = __getattribute__
-
-                if cls._hasApiSetAttrBug(apicls):
-                    # correct the setAttr bug by wrapping the api's
-                    # __setattr__ to handle data descriptors...
-                    origSetAttr = apicls.__setattr__
-                    # in case we need to restore the original setattr later...
-                    # ... as we do in a test for this bug!
-                    cls._originalApiSetAttrs[apicls] = origSetAttr
-
-                    def apiSetAttrWrap(self, name, value):
-                        if hasattr(self.__class__, name):
-                            if hasattr(getattr(self.__class__, name), '__set__'):
-                                # we've got a data descriptor with a __set__...
-                                # don't use the apicls's __setattr__
-                                return super(apicls, self).__setattr__(name, value)
-                        return origSetAttr(self, name, value)
-                    apicls.__setattr__ = apiSetAttrWrap
->>>>>>> 73c8a2c8
+            #     if removeAttrs:
+            #         #_logger.debug( "%s: removing attributes %s" % (classname, removeAttrs) )
+            #         def __getattribute__(self, name):
+            #             #_logger.debug(name )
+            #             if name in removeAttrs and name not in EXCLUDE_METHODS:  # tmp fix
+            #                 #_logger.debug("raising error")
+            #                 raise AttributeError, "'" + classname + "' object has no attribute '" + name + "'"
+            #             #_logger.debug("getting from %s" % bases[0])
+            #             # newcls will be defined by the time this is called...
+            #             return super(newcls, self).__getattribute__(name)
+            #   
+            #         classdict['__getattribute__'] = __getattribute__
 
         # create the new class
         newcls = super(MetaMayaTypeWrapper, cls).__new__(cls, classname, bases, classdict)
