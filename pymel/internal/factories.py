"""
Contains the wrapping mechanisms that allows pymel to integrate the api and maya.cmds into a unified interface
"""
import re, types, os, inspect, sys, textwrap
import time
from operator import itemgetter

import pymel.util as util
from pymel.util.conditions import Always, Condition
import pymel.api as api
import pymel.versions as versions
from . import plogging
from . import cmdcache
from . import apicache
from . import pmcmds
import maya.cmds as cmds
import maya.mel as mm


_logger = plogging.getLogger(__name__)

# Initialize the cache globals

# Doing an initialization here mainly just for auto-completion, and to
# see these variables are defined here when doing text searches; the values
# are set inside loadApi/CmdCache

# ApiCache
apiTypesToApiEnums = None
apiEnumsToApiTypes = None
mayaTypesToApiTypes = None
apiTypesToApiClasses = None
apiClassInfo = None

reservedMayaTypes = None
reservedApiTypes = None
mayaTypesToApiEnums = None
           
# ApiMelBridgeCache
apiToMelData  = None
apiClassOverrides = None

# CmdCache
cmdlist = None
nodeHierarchy = None
uiClassList = None
nodeCommandList = None
moduleCmds = None       


# Though the global variables and the attributes on _apiCacheInst SHOULD
# always point to the same objects - ie,
#    _apiCacheInst.apiClassInfo is apiClassInfo
# should be true, I'm paranoid they will get out of sync, so I'm
# treating _apiCacheInst as though it ISN'T in sync, and needs to be updated
# whenever we interact with it... 

def loadApiCache():
    _start = time.time()
    
    global _apiCacheInst
    global _apiMelBridgeCacheInst
    
    _apiCacheInst = apicache.ApiCache()
    _apiCacheInst.build()
    _apiMelBridgeCacheInst = apicache.ApiMelBridgeCache()
    _apiMelBridgeCacheInst.build()
    _setApiCacheGlobals()
    
    _elapsed = time.time() - _start
    _logger.debug( "Initialized API Cache in in %.2f sec" % _elapsed )
    
def _setApiCacheGlobals():
    global _apiCacheInst
    global _apiMelBridgeCacheInst
    
    for names, values in [ (_apiCacheInst.cacheNames(),
                                _apiCacheInst.contents()),
                           (_apiMelBridgeCacheInst.cacheNames(),
                                _apiMelBridgeCacheInst.contents()),
                           (_apiCacheInst.EXTRA_GLOBAL_NAMES,
                                _apiCacheInst.extraDicts()) ]:
        for name, val in zip(names, values):
            globals()[name] = val
    
def loadCmdCache():
    _start = time.time()
    
    global _cmdCacheInst
    
    global cmdlist, nodeHierarchy, uiClassList, nodeCommandList, moduleCmds
    
    _cmdCacheInst = cmdcache.CmdCache()
    _cmdCacheInst.build()
    _setCmdCacheGlobals()
    
    _elapsed = time.time() - _start
    _logger.debug( "Initialized Cmd Cache in in %.2f sec" % _elapsed )

def _setCmdCacheGlobals():
    global _cmdCacheInst
    
    for name, val in zip(_cmdCacheInst.cacheNames(), _cmdCacheInst.contents()):
        globals()[name] = val


def saveApiCache():
    global _apiCacheInst
    _apiCacheInst.save(globals())
    
def saveApiMelBridgeCache():
    global _apiMelBridgeCacheInst
    _apiMelBridgeCacheInst.save(globals())
    
def mergeApiClassOverrides():
    global _apiCacheInst
    global _apiMelBridgeCacheInst
    _apiCacheInst.update(globals())
    _apiMelBridgeCacheInst.update(globals())
    _apiCacheInst._mergeClassOverrides(_apiMelBridgeCacheInst)
    _setApiCacheGlobals()
    
loadApiCache()
loadCmdCache()


#---------------------------------------------------------------
#        Mappings and Lists
#---------------------------------------------------------------

DOC_WIDTH = 120

EXCLUDE_METHODS = ['type', 'className', 'create', 'name' ]

#: examples are usually only included when creating documentation
includeDocExamples = bool( os.environ.get( 'PYMEL_INCLUDE_EXAMPLES', False ) )

#Lookup from PyNode type name as a string to PyNode type as a class
pyNodeNamesToPyNodes = {}

#Lookup from MFn to PyNode name
apiClassNamesToPyNodeNames = {}

#Lookup from Api Enums to Pymel Component Classes
#
#A list of possible component classes is always returned (even if it's only
#of length one).
apiEnumsToPyComponents = {}

#child:parent lookup of the pymel classes that derive from DependNode
pyNodeTypesHierarchy = {}


#: for certain nodes, the best command on which to base the node class cannot create nodes, but can only provide information.
#: these commands require special treatment during class generation because, for them the 'create' mode is the same as other node's 'edit' mode
nodeTypeToInfoCommand = {
    #'mesh' : 'polyEvaluate',
    'transform' : 'xform'
}

virtualClass = util.defaultdict(list)

def toPyNode(res):
    "returns a PyNode object"
    if res is not None and res != '':
        import pymel.core.general
        return pymel.core.general.PyNode(res)

def unwrapToPyNode(res):
    "unwraps a 1-item list, and returns a PyNode object"
    if res is not None and res[0]:
        import pymel.core.general
        return pymel.core.general.PyNode(res[0])

def toPyUI(res):
    "returns a PyUI object"
    if res is not None:
        import pymel.core.uitypes
        return pymel.core.uitypes.PyUI(res)
    
def toPyType(moduleName, objectName):
    """
    Returns a function which casts it's single argument to
    an object with the given name in the given module (name).
    
    The module / object are given as strings, so that the module
    may be imported when the function is called, to avoid
    making factories dependent on, say, pymel.core.general or
    pymel.core.uitypes
    """
    def toGivenClass(res):
        # Use the 'from moduleName import objectName' form of
        # __import__, because that guarantees it returns the
        # 'bottom' module (ie, myPackage.myModule, NOT myPackage),
        # note that __import__ doesn't actually insert objectName into
        # the locals... which we don't really want anyway 
        module = __import__(moduleName, globals(), locals(), [objectName], -1)
        cls = getattr(module, objectName)
        if res is not None:
            return cls(res)
    toGivenClass.__name__ = 'to%s' % util.capitalize(objectName)
    toGivenClass.__doc__ = "returns a %s object" % objectName
    return toGivenClass

def toPyNodeList(res):
    "returns a list of PyNode objects"
    if res is None:
        return []
    import pymel.core.general
    return [ pymel.core.general.PyNode(x) for x in res ]

def splitToPyNodeList(res):
    "converts a whitespace-separated string of names to a list of PyNode objects"
    return toPyNodeList(res.split())

def toPyUIList(res):
    "returns a list of PyUI objects"
    if res is None:
        return []
    import pymel.core.uitypes
    return [ pymel.core.uitypes.PyUI(x) for x in res ]

def toPyTypeList(moduleName, objectName):
    """
    Returns a function which casts the members of it's iterable
    argument to the given class.
    """
    def toGivenClassList(res):
        module = __import__(moduleName, globals(), locals(), [objectName], -1)
        cls = getattr(module, objectName)        
        if res is None:
            return []
        return [ cls(x) for x in res ]
    toGivenClassList.__name__ = 'to%sList' % util.capitalize(objectName)
    toGivenClassList.__doc__ = "returns a list of %s objects" % objectName
    return toGivenClassList

def raiseError(typ, *args):
    def f(res):
        raise typ(*args)
    return f

class Flag(Condition):
    def __init__(self, longName, shortName, truthValue=True):
        """
        Conditional for evaluating if a given flag is present.

        Will also check that the given flag has the required
        truthValue (True, by default). If you don't care
        about the truthValue (ie, you want to have the condition
        evaluate to true as long as the flag is present),
        set truthValue to None.
        """
        self.shortName = shortName
        self.longName = longName
        self.truthValue = truthValue

    def eval(self, kwargs):
        for arg in (self.shortName, self.longName):
            if arg in kwargs:
                if self.truthValue is None or \
                    bool(kwargs[arg]) == self.truthValue:
                    return True
        return False

    def __str__(self):
        return self.longName

# TODO: commands that don't return anything, but perhaps should?
# affectedNet (PyNodes created)

simpleCommandWraps = {
    'createRenderLayer' : [ (toPyNode, Always) ],
    'createDisplayLayer': [ (toPyNode, Always) ],
    'distanceDimension' : [ (toPyNode, Always) ],
    'listAttr'          : [ (util.listForNone, Always) ],
    'instance'          : [ (toPyNodeList, Always) ],

    'getPanel'          : [ ( toPyType('pymel.core.uitypes', 'Panel'),
                              Flag('containing', 'c', None) |
                                Flag('underPointer', 'up') |
                                Flag('withFocus', 'wf')),
                            ( toPyTypeList('pymel.core.uitypes', 'Panel'),
                              ~Flag('typeOf', 'to', None) )
                          ],

    'textScrollList'    : [ ( util.listForNone,
                              Flag('query', 'q') &
                               (Flag('selectIndexedItem', 'sii') |
                                Flag('allItems', 'ai') |
                                Flag('selectItem', 'si')) )
                          ],

    'optionMenu'        : [ ( util.listForNone,
                              Flag('query', 'q') &
                               (Flag('itemListLong', 'ill') |
                                Flag('itemListShort', 'ils')) )
                          ],

    'optionMenuGrp'     : [ ( util.listForNone,
                              Flag('query', 'q') &
                               (Flag('itemListLong', 'ill') |
                                Flag('itemListShort', 'ils')) )
                          ],

    'modelEditor'       : [ ( toPyNode,
                              Flag('query', 'q') & Flag('camera', 'cam') )
                          ],

    'ikHandle'          : [ ( toPyNode,
                              Flag('query', 'q') & Flag('endEffector', 'ee') ),
                            ( toPyNodeList,
                              Flag('query', 'q') & Flag('jointList', 'jl') ),
                          ],
    'skinCluster'       : [ ( toPyNodeList,
                              Flag('query', 'q') & Flag('geometry', 'g') )
                          ],
    'addDynamic'        : [ ( toPyNodeList, Always ) ],
    'addPP'             : [ ( toPyNodeList, Always ) ],
    'animLayer'         : [ ( toPyNode,
                              Flag('query', 'q') &
                               (Flag('root', 'r') |
                                Flag('bestLayer', 'bl') |
                                Flag('parent', 'p')) ),
                            ( toPyNodeList,
                              Flag('query', 'q') &
                               (Flag('children', 'c') |
                                Flag('attribute', 'at') |
                                Flag('bestAnimLayer', 'blr') |
                                Flag('animCurves', 'anc') |
                                Flag('baseAnimCurves', 'bac') |
                                Flag('blendNodes', 'bld') |
                                Flag('affectedLayers', 'afl') |
                                Flag('parent', 'p')) )
                          ],
    'annotate'          : [ ( lambda res: toPyNode(res.strip()), Always ) ],
    'arclen'            : [ ( toPyNode, Flag(' constructionHistory', 'ch') ) ],
    'art3dPaintCtx'     : [ ( splitToPyNodeList,
                              Flag('query', 'q') &
                               (Flag('shapenames', 'shn') |
                                Flag('shadernames', 'hnm')) )
                          ],
    'artAttrCtx'        : [ ( splitToPyNodeList,
                              Flag('query', 'q') &
                                Flag('paintNodeArray', 'pna') )
                          ],
    'container'        : [ ( toPyNodeList,
                              Flag('query', 'q') &
                                (Flag('nodeList', 'nl') |
                                 Flag('connectionList', 'cl') ) ),
                           ( toPyNode,
                              Flag('query', 'q') &
                                (Flag('findContainer', 'fc') |
                                 Flag('asset', 'a') ) ),
                           ( lambda res: [(toPyNode(res[i]),res[i+1]) for i in range(0, len(res), 2)],
                              Flag('query', 'q') &
                                Flag('bindAttr', 'ba') & ~(Flag('publishName', 'pn') | Flag('publishAsParent', 'pap') | Flag('publishAsChild', 'pac')) ),
                           ( raiseError( ValueError, 'In query mode bindAttr can *only* be used with the publishName, publishAsParent and publishAsChild flags'),
                              Flag('query', 'q') &
                                Flag('unbindAttr', 'ua') & ~(Flag('publishName', 'pn') | Flag('publishAsParent', 'pap') | Flag('publishAsChild', 'pac'))),
                          ],
}
#---------------------------------------------------------------

if includeDocExamples:
    examples = cmdcache.CmdProcessedExamplesCache.read()
    for cmd, example in examples.iteritems():
        cmdlist[cmd]['example'] = example

#cmdlist, nodeHierarchy, uiClassList, nodeCommandList, moduleCmds = cmdcache.buildCachedData()

# FIXME
#: stores a dictionary of pymel classnames to mel method names
classToMelMap = util.defaultdict(list)

def _getApiOverrideNameAndData(classname, pymelName):
    if apiToMelData.has_key( (classname,pymelName) ):

        data = apiToMelData[(classname,pymelName)]
        try:
            nameType = data['useName']
        except KeyError:
            _logger.warn( "no 'useName' key set for %s.%s" % (classname, pymelName) )
            nameType = 'API'

        if nameType == 'API':
            pass
        elif nameType == 'MEL':
            pymelName = data['melName']
        else:
            pymelName = nameType
    else:
        # set defaults
        #_logger.debug( "creating default api-to-MEL data for %s.%s" % ( classname, pymelName ) )
        data = { 'enabled' : pymelName not in EXCLUDE_METHODS }
        apiToMelData[(classname,pymelName)] = data


    #overloadIndex = data.get( 'overloadIndex', None )
    return pymelName, data


def getUncachedCmds():
    return list( set( map( itemgetter(0), inspect.getmembers( cmds, callable ) ) ).difference( cmdlist.keys() ) )



def getInheritance( mayaType ):
    """Get parents as a list, starting from the node after dependNode, and ending with the mayaType itself.
    To get the inheritance we use nodeType, which requires a real node.  To do get these without poluting the scene
    we use a dag/dg modifier, call the doIt method, get the lineage, then call undoIt."""

    dagMod = api.MDagModifier()
    dgMod = api.MDGModifier()

    obj = apicache._makeDgModGhostObject(mayaType, dagMod, dgMod)
    if obj.hasFn( api.MFn.kDagNode ):
        mod = dagMod
        mod.doIt()
        name = api.MFnDagNode(obj).partialPathName()
    else:
        mod = dgMod
        mod.doIt()
        name = api.MFnDependencyNode(obj).name()

    if not obj.isNull() and not obj.hasFn( api.MFn.kManipulator3D ) and not obj.hasFn( api.MFn.kManipulator2D ):
        lineage = cmds.nodeType( name, inherited=1)
    else:
        lineage = []
    mod.undoIt()
    return lineage



#-----------------------
# Function Factory
#-----------------------
docCacheLoaded = False
def loadCmdDocCache():
    global docCacheLoaded
    if docCacheLoaded:
        return
    data = cmdcache.CmdDocsCache.read()
    util.mergeCascadingDicts(data, cmdlist)
    docCacheLoaded = True

def _addCmdDocs(func, cmdName):
    # runtime functions have no docs
    if cmdlist[cmdName]['type'] == 'runtime':
        return func

    if func.__doc__:
        docstring = func.__doc__ + '\n\n'
    else:
        docstring = ''
    util.addLazyDocString( func, addCmdDocsCallback, cmdName, docstring )
    return func

def addCmdDocsCallback(cmdName, docstring=''):
    loadCmdDocCache()

    cmdInfo = cmdlist[cmdName]

    #docstring = cmdInfo['description'] + '\n\n' + '\n'.join(textwrap.wrap(docstring.strip(), DOC_WIDTH))

    docstring = '\n'.join(textwrap.wrap(cmdInfo['description'], DOC_WIDTH)) + '\n\n' + docstring.strip()

#    if func.__doc__:
#        docstring += func.__doc__ + '\n\n'

    docstring = docstring.rstrip() + '\n\n'

    flagDocs = cmdInfo['flags']

    if flagDocs and sorted(flagDocs.keys()) != ['edit', 'query']:

        widths = [3, 100, 32, 32]
        altwidths = [ widths[0] + widths[1] ] + widths[2:]
        rowsep = '    +' + '+'.join( [ '-'*(w-1) for w in widths ] ) + '+\n'
        headersep = '    +' + '+'.join( [ '='*(w-1) for w in widths ] ) + '+\n'

        def makerow( items, widths ):
            return '    |' + '|'.join( ' ' + i.ljust(w-2) for i, w in zip( items, widths ) ) + '|\n'


        docstring += 'Flags:\n'

        if includeDocExamples:
            docstring += rowsep
            docstring += makerow( ['Long name (short name)', 'Argument Types', 'Properties'], altwidths )
            docstring += headersep

        for flag in sorted(flagDocs.keys()):
            if flag in ['edit', 'query']: continue
            docs = flagDocs[flag]

            # type
            try:
                typ = docs['args']
            except KeyError, e:
                raise KeyError("Error retrieving doc information for: %s, %s\n%s" % (cmdName, flag, e))
                raise
            if isinstance(typ, list):
                try:
                    typ = [ x.__name__ for x in typ ]
                except:
                    typ = [ str(x) for x in typ ]
                typ = ', '.join(typ)
            else:
                try:
                    typ = typ.__name__
                except: pass

            # docstring
            descr = docs.get('docstring', '')

            # modes
            tmpmodes = docs.get('modes', [])
            modes = []
            if 'create' in tmpmodes: modes.append('create')
            if 'query' in tmpmodes: modes.append('query')
            if 'edit' in tmpmodes: modes.append('edit')

            if includeDocExamples:
                for data in util.izip_longest( ['**%s (%s)**' % (flag, docs['shortname'])],
                                            textwrap.wrap( '*%s*' % typ, widths[2]-2 ),
                                            [ '.. image:: /images/%s.gif' % m for m in modes],
                                            fillvalue='' ):
                    docstring += makerow( data, altwidths )

                #docstring += makerow( ['**%s (%s)**' % (flag, docs['shortname']), '*%s*' % typ, ''], altwidths )
                #for m in modes:
                #    docstring += makerow( ['', '', '.. image:: /images/%s.gif' % m], altwidths )

                docstring += rowsep

                descr_widths = [widths[0], sum(widths[1:])]
                if descr:
                    for line in textwrap.wrap( descr.strip('|'), sum(widths[1:])-2 ):
                        docstring += makerow( ['', line], descr_widths )
                    # add some filler at the bottom
                    docstring += makerow( ['', '  ..'], descr_widths )
                else:
                    docstring += makerow( ['', ''], descr_widths )

                # empty row for spacing
                #docstring += rowsep
                #docstring += makerow( ['']*len(widths), widths )
                # closing separator
                docstring += rowsep

            else:
                descr = '\n'.join([ '      '+x for x in textwrap.wrap(descr, DOC_WIDTH)])
                # add trailing newline
                descr = descr + '\n' if descr else ''
                docstring += '  - %s %s [%s]\n%s\n' % (
                                            (flag + ' : ' + docs['shortname']).ljust(30),
                                            ('('+typ+')').ljust(15),
                                            ','.join( modes ),
                                             descr )
#            #modified
#            try:
#                modified = docs['modified']
#                if modified:
#                    docstring += '        - modifies: *%s*\n' % ( ', '.join( modified ))
#            except KeyError: pass
#
#            #secondary flags
#            try:
#                docstring += '        - secondary flags: *%s*\n' % ( ', '.join(docs['secondaryFlags'] ))
#            except KeyError: pass
#
            #args


    docstring += '\nDerived from mel command `maya.cmds.%s`\n' % (cmdName)

    if includeDocExamples and cmdInfo.get('example',None):
        #docstring = ".. |create| image:: /images/create.gif\n.. |edit| image:: /images/edit.gif\n.. |query| image:: /images/query.gif\n\n" + docstring
        docstring += '\n\nExample::\n\n' + cmdInfo['example']

    return docstring

    #func.__doc__ = docstring
    #return func

def _addFlagCmdDocs(func, cmdName, flag, docstring=''):
    util.addLazyDocString( func, addFlagCmdDocsCallback, cmdName, flag, docstring )
    return func

def addFlagCmdDocsCallback(cmdName, flag, docstring):
    loadCmdDocCache()
    allFlagInfo = cmdlist[cmdName]['flags']
    try:
        flagInfo = allFlagInfo[flag]
    except KeyError:
        _logger.warn('could not find any info on flag %s' % flag)
    else:
        if docstring:
            docstring += '\n\n'

        newdocs = flagInfo.get('docstring', '')
        if newdocs:
            docstring += newdocs + '\n\n'

        if 'secondaryFlags' in flagInfo:
            docstring += 'Flags:\n'
            for secondaryFlag in flagInfo['secondaryFlags']:
                flagdoc = allFlagInfo[secondaryFlag]['docstring']
                docstring += '  - %s:\n%s\n' % (secondaryFlag,
                                            '\n'.join( ['      '+ x for x in textwrap.wrap( flagdoc, DOC_WIDTH)] ) )

        docstring += '\nDerived from mel command `maya.cmds.%s`\n' % (cmdName)
    return docstring

#    func.__doc__ = docstring
#    return func


def _getTimeRangeFlags(cmdName):
    """used parsed data and naming convention to determine which flags are callbacks"""

    commandFlags = []
    try:
        flagDocs = cmdlist[cmdName]['flags']
    except KeyError:
        pass
    else:
        for flag, data in flagDocs.items():
            if data['args'] == 'timeRange':
                commandFlags += [flag, data['shortname']]
    return commandFlags


class CallbackError(RuntimeError):
    def __init__(self, callback, origException=None):
        import traceback
        self.callback = callback
        self.origException = origException
        # Should be called within an except clause, so
        # this will give us what we want
        self.origMsg = traceback.format_exc()
        try:
            callbackStr = " %r" % self.callback
        except Exception:
            callbackStr = ''
        if hasattr(callback, 'traceback') and hasattr(callback, 'func'):
            # callback is a windows.Callback object...
            func = callback.func
            callbackTraceback = ('\nCallback creation traceback:\n%s' % ''.join(callback.traceback))
        else:
            # callback is just a function..
            func = callback
            callbackTraceback = ''
        if hasattr(func, '__name__'):
            callbackStr += ' - %s' % func.__name__
        if hasattr(func, '__module__'):
            callbackStr += ' - module %s' % func.__module__
        if hasattr(func, 'func_code'):
            callbackStr += ' - %s, line %d' % (func.func_code.co_filename, func.func_code.co_firstlineno)
        if callbackTraceback:
            callbackStr += callbackTraceback

        newmsg = "Error executing callback%s\n\nOriginal message:\n%s\n" % (callbackStr, self.origMsg)
        super(CallbackError, self).__init__(newmsg)

def fixCallbacks(inFunc, commandFlags, funcName=None ):
    """
    Prior to maya 2011, when a user provides a custom callback functions for a
    UI elements, such as a checkBox, when the callback is triggered it is passed
    a string instead of a real python values.
    
    For example, a checkBox changeCommand returns the string 'true' instead of
    the python boolean True. This function wraps UI commands to correct the
    problem and also adds an extra flag to all commands with callbacks called
    'passSelf'.  When set to True, an instance of the calling UI class will be
    passed as the first argument.

    if inFunc has been renamed, pass a funcName to lookup command info in apicache.cmdlist
    """

    if not funcName:
        funcName = inFunc.__name__

    if not commandFlags:
        #commandFlags = []
        return inFunc

    argCorrector = None
    if versions.current() < versions.v2011:
        # wrap ui callback commands to ensure that the correct types are returned.
        # we don't have a list of which command-callback pairs return what type, but for many we can guess based on their name.
        if funcName.startswith('float'):
            argCorrector = float
        elif funcName.startswith('int'):
            argCorrector = int
        elif funcName.startswith('checkBox') or funcName.startswith('radioButton'):
            argCorrector = lambda x: x == 'true'


    # need to define a seperate var here to hold
    # the old value of newFunc, b/c 'return newFunc'
    # would be recursive
    beforeUiFunc = inFunc

    def _makeCallback( origCallback, args, doPassSelf ):
        """this function is used to make the callback, so that we can ensure the origCallback gets
        "pinned" down"""
        #print "fixing callback", key
        def callback(*cb_args):
            if argCorrector:
                newargs = [argCorrector(arg) for arg in cb_args]
            else:
                newargs = list(cb_args)

            if doPassSelf:
                newargs = [ args[0] ] + newargs
            newargs = tuple(newargs)
            try:
                res = origCallback( *newargs )
            except Exception, e:
                raise CallbackError(origCallback, e)
            if isinstance(res, util.ProxyUnicode):
                res = unicode(res)
            return res
        return callback

    def newUiFunc( *args, **kwargs):

        if len(args):
            doPassSelf = kwargs.pop('passSelf', False)
        else:
            doPassSelf = False

        for key in commandFlags:
            try:
                cb = kwargs[ key ]
                if callable(cb):
                    kwargs[ key ] = _makeCallback( cb, args, doPassSelf )
            except KeyError: pass

        return beforeUiFunc(*args, **kwargs)

    newUiFunc.__name__ = funcName
    newUiFunc.__module__ = inFunc.__module__
    newUiFunc.__doc__ = inFunc.__doc__

    return  newUiFunc

def functionFactory( funcNameOrObject, returnFunc=None, module=None, rename=None, uiWidget=False ):
    """
    create a new function, apply the given returnFunc to the results (if any),
    and add to the module given by 'moduleName'.  Use pre-parsed command documentation
    to add to __doc__ strings for the command.
    """

    #if module is None:
    #   module = _thisModule

    inFunc = None
    if isinstance( funcNameOrObject, basestring ):
        funcName = funcNameOrObject

        # make sure that we import from pmcmds, not cmds
        if module and module!=cmds:
            try:
                inFunc = getattr(module, funcName)
                customFunc = True
            except AttributeError:
                #if funcName == 'lsThroughFilter': #_logger.debug("function %s not found in module %s" % ( funcName, module.__name__))
                pass

        if not inFunc:
            try:
                inFunc = getattr(pmcmds,funcName)
                customFunc = False
                #if funcName == 'lsThroughFilter': #_logger.debug("function %s found in module %s: %s" % ( funcName, cmds.__name__, inFunc.__name__))
            except AttributeError:
                #_logger.debug('Cannot find function %s' % funcNameOrObject)
                return
    else:
        funcName = funcNameOrObject.__name__
        inFunc = funcNameOrObject
        customFunc = True

    # Do some sanity checks...
    if not callable(inFunc):
        _logger.warn('%s not callable' % funcNameOrObject)
        return

    cmdInfo = cmdlist[funcName]
    funcType = type(inFunc)
    # python doesn't like unicode function names
    funcName = str(funcName)

    if funcType == types.BuiltinFunctionType:
        try:
            newFuncName = inFunc.__name__
            if funcName != newFuncName:
                _logger.warn("Function found in module %s has different name than desired: %s != %s. simple fix? %s" % ( inFunc.__module__, funcName, newFuncName, funcType == types.FunctionType and returnFunc is None))
        except AttributeError:
            _logger.warn("%s had no '__name__' attribute" % inFunc)

    timeRangeFlags = _getTimeRangeFlags(funcName)


    # some refactoring done here - to avoid code duplication (and make things clearer),
    # we now ALWAYS do things in the following order:
        # 1. Perform operations which modify the execution of the function (ie, adding return funcs)
        # 2. Modify the function descriptors - ie, __doc__, __name__, etc


    # 1. Perform operations which modify the execution of the function (ie, adding return funcs)

    newFunc = inFunc

    if returnFunc or timeRangeFlags:
        # need to define a seperate var here to hold
        # the old value of newFunc, b/c 'return newFunc'
        # would be recursive
        beforeReturnFunc = newFunc
        def newFuncWithReturnFunc( *args, **kwargs):
            for flag in timeRangeFlags:
                try:
                    # allow for open-ended time ranges:
                    # (1,None), (1,), slice(1,None), "1:"
                    # (None,100), slice(100), ":100"
                    # (None,None), ":"
                    val = kwargs[flag]
                except KeyError:
                    pass
                else:
                    if isinstance(val, slice):
                        val = [val.start, val.stop]
                    elif isinstance(val, basestring) and val.count(':') == 1:
                        val = val.split(':')
                        # keep this python 2.4 compatible

                        for i, v in enumerate(val):
                            if not v.strip():
                                val[i] = None
                    elif isinstance(val, int):
                        val = (val,val)

                    if isinstance(val, (tuple, list) ):
                        val = list(val)
                        if len(val)==2 :
                            if val[0] is None:
                                val[0] = cmds.findKeyframe(which='first')
                            if val[1] is None:
                                val[1] = cmds.findKeyframe(which='last')
                        elif len(val)==1:
                            val.append( cmds.findKeyframe(which='last') )
                        kwargs[flag] = tuple(val)

            res = beforeReturnFunc(*args, **kwargs)
            if not kwargs.get('query', kwargs.get('q',False)): # and 'edit' not in kwargs and 'e' not in kwargs:
                if isinstance(res, list):
                    # some node commands unnecessarily return a list with a single object
                    if cmdInfo.get('resultNeedsUnpacking',False):
                        res = returnFunc(res[0])
                    else:
                        try:
                            res = map( returnFunc, res )
                        except: pass

                elif res:
                    try:
                        res = returnFunc( res )
                    except Exception, e:
                        pass
            return res
        newFunc = newFuncWithReturnFunc

    if funcName in simpleCommandWraps:
        # simple wraps: we only do these for functions which have not been manually customized
        wraps = simpleCommandWraps[funcName]
        beforeSimpleWrap = newFunc
        def simpleWrapFunc(*args, **kwargs):
            res = beforeSimpleWrap(*args, **kwargs)
            for func, wrapCondition in wraps:
                if wrapCondition.eval(kwargs):
                    res = func(res)
                    break
            return res
        newFunc = simpleWrapFunc
        doc = 'Modifications:\n'
        for func, wrapCondition in wraps:
            if wrapCondition != Always:
                # use only the long flag name
                flags = ' for flags: ' + str(wrapCondition)
            elif len(wraps)>1:
                flags = ' for all other flags'
            else:
                flags = ''
            if func.__doc__:
                funcString = func.__doc__.strip()
            else:
                funcString = func.__name__ + '(result)'
            doc += '  - ' + funcString + flags + '\n'

        newFunc.__doc__  = doc

    #----------------------------
    # UI commands with callbacks
    #----------------------------

    callbackFlags = cmdInfo.get('callbackFlags', None)
    if callbackFlags:
        newFunc = fixCallbacks( newFunc, callbackFlags, funcName )

    # Check if we have not been wrapped yet. if we haven't and our input function is a builtin or we're renaming
    # then we need a wrap. otherwise we can just change the __doc__ and __name__ and move on
    if newFunc == inFunc and (type(newFunc) == types.BuiltinFunctionType or rename):
        # we'll need a new function: we don't want to touch built-ins, or
        # rename an existing function, as that can screw things up... just modifying docs
        # of non-builtin should be fine, though
        def newFunc(*args, **kwargs):
            return inFunc(*args, **kwargs)

    # 2. Modify the function descriptors - ie, __doc__, __name__, etc
    if customFunc:
        # copy over the exisitng docs
        if not newFunc.__doc__:
            newFunc.__doc__ = inFunc.__doc__
        elif inFunc.__doc__:
            newFunc.__doc__ = inFunc.__doc__
    _addCmdDocs(newFunc, funcName)

    if rename:
        newFunc.__name__ = rename
    else:
        newFunc.__name__ = funcName

    return newFunc

def makeCreateFlagMethod( inFunc, flag, newMethodName=None, docstring='', cmdName=None, returnFunc=None ):
    #name = 'set' + flag[0].upper() + flag[1:]
    if cmdName is None:
        cmdName = inFunc.__name__

    if returnFunc:
        def wrappedMelFunc(*args, **kwargs):
            if len(args)<=1:
                kwargs[flag]=True
            elif len(args)==2:
                kwargs[flag]=args[1]
                args = (args[0],)
            else:
                kwargs[flag]=args[1:]
                args = (args[0],)
            return returnFunc(inFunc( *args, **kwargs ))
    else:
        def wrappedMelFunc(*args, **kwargs):
            if len(args)<=1:
                kwargs[flag]=True
            elif len(args)==2:
                kwargs[flag]=args[1]
                args = (args[0],)
            else:
                kwargs[flag]=args[1:]
                args = (args[0],)
            return inFunc( *args, **kwargs )

    if newMethodName:
        wrappedMelFunc.__name__ = newMethodName
    else:
        wrappedMelFunc.__name__ = flag

    return _addFlagCmdDocs(wrappedMelFunc, cmdName, flag, docstring )

def createflag( cmdName, flag ):
    """create flag decorator"""
    def create_decorator(method):
        wrappedMelFunc = makeCreateFlagMethod( method, flag, method.__name__, cmdName=cmdName )
        wrappedMelFunc.__module__ = method.__module__
        return wrappedMelFunc
    return create_decorator
'''
def secondaryflag( cmdName, flag ):
    """query flag decorator"""
    def secondary_decorator(method):
        return makeSecondaryFlagCmd( method, method.__name__, flag, cmdName=cmdName )
    return secondary_decorator
'''

def makeQueryFlagMethod( inFunc, flag, newMethodName=None, docstring='', cmdName=None, returnFunc=None ):
    #name = 'get' + flag[0].upper() + flag[1:]
    if cmdName is None:
        cmdName = inFunc.__name__

    if returnFunc:
        def wrappedMelFunc(self, **kwargs):
            kwargs['query']=True
            kwargs[flag]=True
            return returnFunc( inFunc( self, **kwargs ) )
    else:
        def wrappedMelFunc(self, **kwargs):
            kwargs['query']=True
            kwargs[flag]=True
            return inFunc( self, **kwargs )

    if newMethodName:
        wrappedMelFunc.__name__ = newMethodName
    else:
        wrappedMelFunc.__name__ = flag

    return _addFlagCmdDocs(wrappedMelFunc, cmdName, flag, docstring )

def queryflag( cmdName, flag ):
    """query flag decorator"""
    def query_decorator(method):
        wrappedMelFunc = makeQueryFlagMethod( method, flag, method.__name__, cmdName=cmdName )
        wrappedMelFunc.__module__ = method.__module__
        return wrappedMelFunc
    return query_decorator


def makeEditFlagMethod( inFunc, flag, newMethodName=None, docstring='', cmdName=None):
    #name = 'set' + flag[0].upper() + flag[1:]
    if cmdName is None:
        cmdName = inFunc.__name__

    def wrappedMelFunc(self, val=True, **kwargs):
        kwargs['edit']=True
        kwargs[flag]=val
        try:
            return inFunc( self, **kwargs )
        except TypeError:
            kwargs.pop('edit')
            return inFunc( self, **kwargs )

    if newMethodName:
        wrappedMelFunc.__name__ = newMethodName
    else:
        wrappedMelFunc.__name__ = flag

    return _addFlagCmdDocs(wrappedMelFunc, cmdName, flag, docstring )


def editflag( cmdName, flag ):
    """edit flag decorator"""
    def edit_decorator(method):
        wrappedMelFunc = makeEditFlagMethod(  method, flag, method.__name__, cmdName=cmdName )
        wrappedMelFunc.__module__ = method.__module__
        return wrappedMelFunc
    return edit_decorator


def addMelDocs( cmdName, flag=None ):
    """decorator for adding docs"""

    if flag:
        # A method generated from a flag
        def doc_decorator(method):
            wrappedMelFunc = _addFlagCmdDocs(method, cmdName, flag )
            wrappedMelFunc.__module__ = method.__module__
            return wrappedMelFunc
    else:
        # A command
        def doc_decorator(func):
            try:
                wrappedMelFunc = _addCmdDocs(func, cmdName )
                wrappedMelFunc.__module__ = func.__module__
            except KeyError:
                _logger.info(("No documentation available %s command" % ( cmdName ) ))
                wrappedMelFunc = func
            return wrappedMelFunc

    return doc_decorator

def listForNoneQuery(res, kwargs, flags):
    "convert a None to an empty list on the given query flags"
    if res is None and kwargs.get('query', kwargs.get('q', False ) ) and \
        bool( [ True for long, short in flags if kwargs.get(long, kwargs.get(short, False ))] ):
        return []
    return res


def createFunctions( moduleName, returnFunc=None ):
    module = sys.modules[moduleName]
    moduleShortName = moduleName.split('.')[-1]
    for funcName in moduleCmds[ moduleShortName ] :
        if funcName in nodeCommandList:
            func = functionFactory( funcName, returnFunc=returnFunc, module=module )
        else:
            func = functionFactory( funcName, returnFunc=None, module=module )
        if func:
            func.__module__ = moduleName
            setattr( module, funcName, func )


#: overrideMethods specifies methods of base classes which should not be overridden by sub-classes
overrideMethods = {}
overrideMethods['Constraint'] = ('getWeight', 'setWeight')


class ApiTypeRegister(object):
    """"
    Use this class to register the classes and functions used to wrap api methods.

    there are 4 dictionaries of functions maintained by this class:
        - inCast : for casting input arguments to a type that the api method expects
        - outCast: for casting the result of the api method to a type that pymel expects (outCast expect two args (self, obj) )
        - refInit: for initializing types passed by reference or via pointer
        - refCast: for casting the pointers to pymel types after they have been passed to the method

    To register a new type call `ApiTypeRegister.register`.
    """
    types = {}
    inCast = {}
    outCast = {}
    refInit = {}
    refCast = {}
    arrayItemTypes = {}
    doc = {}

    @staticmethod
    def _makeRefFunc(capitalizedApiType, size=1, **kwargs):
        """
        Returns a function which will return a SafeApiPtr object of the given
        type.

        This ensures that each created ref stems from a unique MScriptUtil,
        so no two refs point to the same storage!

        :Parameters:
        size : `int`
            If other then 1, the returned function will initialize storage for
            an array of the given size.
        """
        def makeRef():
            return api.SafeApiPtr(capitalizedApiType, size=size, **kwargs)
        return makeRef

    @staticmethod
    def _makeApiArraySetter( type, inCast ):
        iterable = hasattr(inCast, '__iter__')
        def setArray( array ):
            arrayPtr = type()
            if iterable:
                [ arrayPtr.append( inCast(*x) ) for x in array ]
            else:
                [ arrayPtr.append( inCast(x) ) for x in array ]
            return arrayPtr
        setArray.__name__ = 'set_' + type.__name__
        return setArray

    @staticmethod
    def _makeArraySetter( apiTypeName, length, initFunc ):
        def setArray( array ):
            if len(array) != length:
                raise ValueError, 'Input list must contain exactly %s %ss' % ( length, apiTypeName )
            safeArrayPtr = initFunc()
            for i, val in enumerate( array ):
                safeArrayPtr[i] = val
            #_logger.debug("result %s" % safeArrayPtr)
            return safeArrayPtr
        setArray.__name__ = 'set_' + apiTypeName + str(length) + 'Array'
        return setArray

    @staticmethod
    def _makeArrayGetter( apiTypeName, length ):
        def getArray( safeArrayPtr ):
            return [ x for x in safeArrayPtr]
        getArray.__name__ = 'get_' + apiTypeName + str(length) + 'Array'
        return getArray

    @classmethod
    def getPymelType(cls, apiType):
        """
        We need a way to map from api name to pymelName.  we start by looking up types which are registered
        and then fall back to naming convention for types that haven't been registered yet. Perhaps pre-register
        the names? """
        try:
            #_logger.debug("getting %s from dict" % apiType)
            return cls.types[apiType]
        except KeyError:
            try:
                # convert to pymel naming convetion  MTime -> Time,  MVector -> Vector
                #_logger.debug("getting pymelName %s" % apiType)
                buf = re.split( '(?:MIt)|(?:MFn)|(?:M)', apiType)
                #_logger.debug(buf)
                assert buf[1]
                return buf[1]
            except IndexError:
                raise

    @classmethod
    def isRegistered(cls, apiTypeName):
        return apiTypeName in cls.types

    @classmethod
    def register(cls, apiTypeName, pymelType, inCast=None, outCast=None, apiArrayItemType=None):
        """
        pymelType is the type to be used internally by pymel.  apiType will be hidden from the user
        and converted to the pymel type.
        apiTypeName is the name of an apiType as a string
        if apiArrayItemType is set, it should be the api type that represents each item in the array"""

        #apiTypeName = pymelType.__class__.__name__
        capType = util.capitalize( apiTypeName )

        # register type
        cls.types[apiTypeName] = pymelType.__name__

        if apiArrayItemType:
            cls.arrayItemTypes[apiTypeName] = apiArrayItemType
        # register result casting
        if outCast:
            cls.outCast[apiTypeName] = outCast
        elif apiArrayItemType is not None:
            pass
        else:
            cls.outCast[apiTypeName] = lambda self, x: pymelType(x)

        # register argument casting
        if inCast:
            cls.inCast[apiTypeName] = inCast
        elif apiArrayItemType is not None:
            pass # filled out below
        else:
            cls.inCast[apiTypeName] = pymelType

        if apiTypeName in ['float', 'double', 'bool', 'int', 'short', 'long', 'uint']:
            initFunc = cls._makeRefFunc( capType )
            getFunc = api.SafeApiPtr.get
            cls.refInit[apiTypeName] = initFunc
            cls.refCast[apiTypeName] = getFunc
            for i in [2,3,4]:
                # Register arrays for this up to size for - ie,
                #   int myVar[2];
                iapiArrayTypename = apiTypeName + '__array' + str(i)
                arrayInitFunc = cls._makeRefFunc( capType, size=i)
                cls.refInit[iapiArrayTypename] = arrayInitFunc
                cls.inCast[iapiArrayTypename]  = cls._makeArraySetter( apiTypeName, i, arrayInitFunc )
                cls.refCast[iapiArrayTypename] = cls._makeArrayGetter( apiTypeName, i )
                cls.types[iapiArrayTypename] = tuple([pymelType.__name__]*i)
                # Check if there is an explicit maya type for n of these - ie,
                #   int2 myVar;
                apiTypeNameN = apiTypeName + str(i)
                castNFuncName = 'as' + capType + str(i) + 'Ptr'
                if hasattr(api.MScriptUtil, castNFuncName):
                    nInitFunc = cls._makeRefFunc(apiTypeName, size=i, asTypeNPtr=True)
                    cls.refInit[apiTypeNameN] = nInitFunc
                    cls.inCast[apiTypeNameN]  = cls._makeArraySetter( apiTypeName, i, nInitFunc )
                    cls.refCast[apiTypeNameN] = cls._makeArrayGetter( apiTypeName, i )
                    cls.types[apiTypeNameN] = tuple([pymelType.__name__]*i)
        else:
            try:
                apiType = getattr( api, apiTypeName )
            except AttributeError:
                if apiArrayItemType:
                    cls.refInit[apiTypeName] = list
                    cls.inCast[apiTypeName] = lambda x: [ apiArrayItemType(y) for y in x ]
                    cls.refCast[apiTypeName] = None
                    cls.outCast[apiTypeName] = None

            else:
                #-- Api Array types
                if apiArrayItemType:

                    cls.refInit[apiTypeName] = apiType
                    cls.inCast[apiTypeName] = cls._makeApiArraySetter( apiType, apiArrayItemType )
                    # this is double wrapped because of the crashes occuring with MDagPathArray. not sure if it's applicable to all arrays
                    if apiType == api.MDagPathArray:
                        cls.refCast[apiTypeName] = lambda x:       [ pymelType( apiArrayItemType(x[i]) ) for i in range( x.length() ) ]
                        cls.outCast[apiTypeName] = lambda self, x: [ pymelType( apiArrayItemType(x[i]) ) for i in range( x.length() ) ]
                    else:
                        cls.refCast[apiTypeName] = lambda x:       [ pymelType( x[i] ) for i in range( x.length() ) ]
                        cls.outCast[apiTypeName] = lambda self, x: [ pymelType( x[i] ) for i in range( x.length() ) ]

                #-- Api types
                else:
                    cls.refInit[apiTypeName] = apiType
                    cls.refCast[apiTypeName] = pymelType
                    try:
                        # automatically handle array types that correspond to this api type (e.g.  MColor and MColorArray )
                        arrayTypename = apiTypeName + 'Array'
                        apiArrayType = getattr( api, arrayTypename )
                        # e.g.  'MColorArray', Color, api.MColor
                        ApiTypeRegister.register(arrayTypename, pymelType, apiArrayItemType=apiType)
                    except AttributeError:
                        pass



ApiTypeRegister.register('float', float)
ApiTypeRegister.register('double', float)
ApiTypeRegister.register('bool', bool)
ApiTypeRegister.register('int', int)
ApiTypeRegister.register('short', int)
ApiTypeRegister.register('uint', int)
ApiTypeRegister.register('uchar', int)
#ApiTypeRegister.register('long', int)
ApiTypeRegister.register('MString', unicode )
ApiTypeRegister.register('MStringArray', list, apiArrayItemType=unicode )
ApiTypeRegister.register('MIntArray', int, apiArrayItemType=int)
ApiTypeRegister.register('MFloatArray', float, apiArrayItemType=float)
ApiTypeRegister.register('MDoubleArray', float, apiArrayItemType=float)

class ApiArgUtil(object):

    def __init__(self, apiClassName, methodName, methodIndex=0 ):
        """If methodInfo is None, then the methodIndex will be used to lookup the methodInfo from apiClassInfo"""
        self.apiClassName = apiClassName
        self.methodName = methodName


        if methodIndex is None:
            try:
                methodInfoList = apiClassInfo[apiClassName]['methods'][methodName]
            except KeyError:
                raise TypeError, "method %s of %s cannot be found" % (methodName, apiClassName)
            else:
                for i, methodInfo in enumerate( methodInfoList ):

                    #argInfo = methodInfo['argInfo']

                    #argList = methodInfo['args']
                    argHelper = ApiArgUtil(apiClassName, methodName, i)

                    if argHelper.canBeWrapped() :
                        methodIndex = i
                        break

                # if it is still None then we didn't find anything
                if methodIndex is None:
                    raise TypeError, "method %s of %s cannot be wrapped" % (methodName, apiClassName)

        self.methodInfo = apiClassInfo[apiClassName]['methods'][methodName][methodIndex]
        self.methodIndex = methodIndex

    def iterArgs(self, inputs=True, outputs=True, infoKeys=[]):
        res = []
        for argname, argtype, direction in self.methodInfo['args']:

            if direction == 'in':
                if not inputs:
                    continue
            else:
                if not outputs:
                    continue

            if infoKeys:
                arg_res = [argname]
                argInfo = self.methodInfo['argInfo'][argname]
                for key in infoKeys:
                    arg_res.append( argInfo[key] )
            else:
                arg_res = argname
            res.append( arg_res )
        return res

    def inArgs(self):
        return self.methodInfo['inArgs']

    def outArgs(self):
        return self.methodInfo['outArgs']

    def argList(self):
        return self.methodInfo['args']

    def argInfo(self):
        return self.methodInfo['argInfo']

    def getGetterInfo(self):
        try:
            inverse, isgetter = self.methodInfo['inverse']
            if isgetter:
                if hasattr( getattr(api, self.apiClassName), inverse ):
                    return ApiArgUtil( self.apiClassName, inverse, self.methodIndex )
        except:
            pass

    @staticmethod
    def isValidEnum( enumTuple ):
        if apiClassInfo.has_key(enumTuple[0]) and \
            apiClassInfo[enumTuple[0]]['enums'].has_key(enumTuple[1]):
            return True
        return False

    def hasOutput(self):
        if self.methodInfo['outArgs'] or self.methodInfo['returnType']:
            return True
        return False

    def canBeWrapped(self):
        defaults = self.methodInfo['defaults']
        #argList = methodInfo['args']
        returnType =  self.methodInfo['returnType']
        # ensure that we can properly cast all the args and return values
        try:
            if returnType is not None:
                # Enum: ensure existence
                if isinstance( returnType, tuple ):
                    assert self.isValidEnum(returnType), '%s.%s(): invalid return enum: %s' % (self.apiClassName, self.methodName, returnType)

                # Other: ensure we can cast result
                else:
                    assert  returnType in ApiTypeRegister.outCast or \
                            returnType == self.apiClassName, \
                    '%s.%s(): invalid return type: %s' % (self.apiClassName, self.methodName, returnType)

            for argname, argtype, direction in self.methodInfo['args'] :
                # Enum
                if isinstance( argtype, tuple ):
                    assert self.isValidEnum(argtype), '%s.%s(): %s: invalid enum: %s' % (self.apiClassName, self.methodName, argname, argtype)

                # Input
                elif direction == 'in':
                    assert  argtype in ApiTypeRegister.inCast or \
                            defaults.has_key(argname) or \
                            argtype == self.apiClassName, \
                    '%s.%s(): %s: invalid input type %s' % (self.apiClassName, self.methodName, argname, argtype)

                    #if argname in ['instance', 'instanceNumber']: print '%s.%s(): %s: %r' % (self.apiClassName, self.methodName, argname, argtype)
                # Output
                elif direction == 'out':
                    assert argtype in ApiTypeRegister.refInit and argtype in ApiTypeRegister.refCast, '%s.%s(): %s: invalid output type %s' % (self.apiClassName, self.methodName, argname, argtype)
                    #try:
                    #    assert argtype.type() in refInit, '%s.%s(): cannot cast referece arg %s of type %s' % (apiClassName, methodName, argname, argtype)
                    #except AttributeError:
                    #    assert argtype in refInit, '%s.%s(): cannot cast referece arg %s of type %s' % (apiClassName, methodName, argname, argtype)
        except AssertionError, msg:
            #_logger.debug( str(msg) )
            return False

        #_logger.debug("%s: valid" % self.getPrototype())
        return True

#    def castEnum(self, argtype, input ):
#        if isinstance( input, int):
#            return input
#
#        elif input[0] != 'k' or not input[1].isupper():
#            input = 'k' + util.capitalize(input)
#            return apiClassInfo[argtype[0]]['enums'][argtype[1]].index(input)

    def getInputTypes(self):
        inArgs = self.methodInfo['inArgs']
        types = self.methodInfo['types']
        return [str(types[x]) for x in inArgs ]

    def getOutputTypes(self):
        ret = self.methodInfo['returnType']
        if ret is None:
            ret = []
        else:
            ret = [str(ret)]

        outArgs =  self.methodInfo['outArgs']
        types = self.methodInfo['types']
        return ret + [str(types[x]) for x in outArgs ]

    def getReturnType(self):
        return self.methodInfo['returnType']

    def getPymelName(self ):
        pymelName = self.methodInfo.get('pymelName',self.methodName)
        try:
            pymelClassName = apiClassNamesToPyNodeNames[self.apiClassName]
            pymelName, data = _getApiOverrideNameAndData( pymelClassName, pymelName )
        except KeyError:
            pass
        return pymelName

    def getMethodDocs(self):
        return self.methodInfo['doc']

    def getPrototype(self, className=True, methodName=True, outputs=False, defaults=False):
        inArgs = self.methodInfo['inArgs']
        outArgs =  self.methodInfo['outArgs']
        returnType =  self.methodInfo['returnType']
        types = self.methodInfo['types']
        args = []

        for x in inArgs:
            arg = str(types[x]) + ' ' + x
            if defaults:
                try:
                    #_logger.debug(self.methodInfo['defaults'][x])
                    arg += '=' + str(self.methodInfo['defaults'][x])
                except KeyError: pass
            args.append( arg )

        proto = "(%s)" % (', '.join( args ) )
        if methodName:
            proto = self.methodName + proto
            if className:
                proto = self.apiClassName + '.' + proto


        if outputs:
            results = []
            if returnType:
                results.append(returnType)
            for x in outArgs:
                results.append( types[x] )

            if len(results)==1:
                proto += ' --> ' + str(results[0])
            elif len(results):
                proto += ' --> (%s)' % ', '.join( [str(x) for x in results] )
        return proto

    def castInput(self, argName, input, cls):
        # enums
        argtype = self.methodInfo['types'][argName]
        if isinstance( argtype, tuple ):
            # convert enum as a string or int to an int

            #if isinstance( input, int):
            #    return input

            apiClassName, enumName = argtype

            try:
                return apiClassInfo[apiClassName]['enums'][enumName]['values'].getIndex(input)
            except ValueError:
                try:
                    return apiClassInfo[apiClassName]['pymelEnums'][enumName].getIndex(input)
                except ValueError:
                    raise ValueError, "expected an enum of type %s.%s: got %r" % ( apiClassName, enumName, input )

        elif input is not None:
#            try:

            f = ApiTypeRegister.inCast[argtype]
            if f is None:
                return input

            input = self.toInternalUnits(argName, input)
            return f( input )
#            except:
#                if input is None:
#                    # we should do a check to ensure that the default is None, but for now, just return
#                    return input
#                if argtype != cls.__name__:
#                    raise TypeError, "Cannot cast a %s to %s" % ( type(input).__name__, argtype )
#                return cls(input)

    def fromInternalUnits(self, result, instance=None):
        # units
        unit = self.methodInfo['returnInfo'].get('unitType',None)
        returnType = self.methodInfo['returnInfo']['type']
        #_logger.debug(unit)
        #returnType in ['MPoint'] or
        if unit == 'linear' or returnType == 'MPoint':
            unitCast = ApiTypeRegister.outCast['MDistance']
            if util.isIterable(result):
                result = [ unitCast(instance,val) for val in result ]
            else:
                result = unitCast(instance,result)

        # maybe this should not be hardwired here
        # the main reason it is hardwired is because we don't want to convert the w component, which we
        # would do if we iterated normally
        elif returnType == 'MPoint':
            #_logger.debug("linear")
            unitCast = ApiTypeRegister.outCast['MDistance']
            result = [ unitCast(instance,result[0]), unitCast(instance,result[1]), unitCast(instance,result[2]) ]

        elif unit == 'angular':
            #_logger.debug("angular")
            unitCast = ApiTypeRegister.outCast['MAngle']
            if util.isIterable(result):
                result = [ unitCast(instance,val) for val in result ]
            else:
                result = unitCast(instance,result)
        return result

    def toInternalUnits(self, arg, input ):
        # units
        info = self.methodInfo['argInfo'][arg]
        unit = info.get('unitType',None)
        if unit == 'linear':
            #_logger.debug("setting linear")
            unitCast = ApiTypeRegister.inCast['MDistance']
            if util.isIterable(input):
                input = [ unitCast(val).asInternalUnit() for val in input ]
            else:
                input = unitCast(input).asInternalUnit()

        elif unit == 'angular':
            #_logger.debug("setting angular")
            unitCast = ApiTypeRegister.inCast['MAngle']
            if util.isIterable(input):
                input = [ unitCast(val).asInternalUnit() for val in input ]
            else:
                input = unitCast(input).asInternalUnit()

        return input

    def castResult(self, instance, result ):
        returnType = self.methodInfo['returnType']
        if returnType:
            # enums
            if isinstance( returnType, tuple ):
                #raise NotImplementedError
                apiClassName, enumName = returnType
                try:
                    # TODO: return EnumValue type

                    # convert int result into pymel string name.
                    return apiClassInfo[apiClassName]['pymelEnums'][enumName][result]
                except KeyError:
                    raise ValueError, "expected an enum of type %s.%s" % ( apiClassName, enumName )

            else:
                #try:
                f = ApiTypeRegister.outCast[returnType]
                if f is None:
                    return result

                result = self.fromInternalUnits(result, instance)

                return f( instance, result )
#                except:
#                    cls = instance.__class__
#                    if returnType != cls.__name__:
#                        raise TypeError, "Cannot cast a %s to %s" % ( type(result).__name__, returnType )
#                    return cls(result)



    def initReference(self, argtype):
        return ApiTypeRegister.refInit[argtype]()

    def castReferenceResult(self,argtype,outArg):
        f = ApiTypeRegister.refCast[ argtype ]
        #_logger.debug("castReferenceResult")
        #_logger.debug( "%s %s %s" % (f, argtype, outArg) )
        if f is None:
            return outArg

        result = self.fromInternalUnits(outArg)
        return f( result )




    def getDefaults(self):
        "get a list of defaults"
        defaults = []
        defaultInfo = self.methodInfo['defaults']
        inArgs = self.methodInfo['inArgs']
        nargs = len(inArgs)
        for i, arg in enumerate( inArgs ):
            if arg in defaultInfo:
                default = defaultInfo[arg]

            # FIXME : these defaults should probably not be set here since this is supposed to be
            # a "dumb" registry of data.  perhaps move them to the controlPanel

            # set MSpace.Space enum to object space by default, but only if it is the last arg or
            # the next arg has a default ( i.e. kwargs must always come after args )
#            elif str(self.methodInfo['types'][arg]) == 'MSpace.Space' and \
#                (   i==(nargs-1) or ( i<(nargs-1) and inArgs[i+1] in defaultInfo )  ):
#                    default = apicache.ApiEnum(['MSpace', 'Space', 'kWorld'])  # should be kPostTransform?  this is what xform defaults to...

            else:
                continue

            if isinstance(default, apicache.ApiEnum ):
                # convert enums from apiName to pymelName. the default will be the readable string name
                apiClassName, enumName, enumValue = default
                try:
                    enumList = apiClassInfo[apiClassName]['enums'][enumName]['values']
                except KeyError:
                    _logger.warning("Could not find enumerator %s", default)
                else:
                    index = enumList.getIndex(enumValue)
                    default = apiClassInfo[apiClassName]['pymelEnums'][enumName][index]
            defaults.append( default )

        return defaults

    def isStatic(self):
        return self.methodInfo['static']

    def isDeprecated(self):
        return self.methodInfo.get('deprecated', False)


class ApiUndo:
    """
    this is based on a clever prototype that Dean Edmonds posted on python_inside_maya
    awhile back.  it works like this:

        - using the API, create a garbage node with an integer attribute,
          lock it and set it not to save with the scene.
        - add an API callback to the node, so that when the special attribute
          is changed, we get a callback
        - the API queue is a list of simple python classes with undoIt and
          redoIt methods.  each time we add a new one to the queue, we increment
          the garbage node's integer attribute using maya.cmds.
        - when maya's undo or redo is called, it triggers the undoing or
          redoing of the garbage node's attribute change (bc we changed it using
          MEL/maya.cmds), which in turn triggers our API callback.  the callback
          runs the undoIt or redoIt method of the class at the index taken from
          the numeric attribute.

    """
    __metaclass__ = util.Singleton

    def __init__( self ):
        self.node_name = '__pymelUndoNode'
        self.cb_enabled = True
        self.undo_queue = []
        self.redo_queue = []


    def _attrChanged(self, msg, plug, otherPlug, data):
        if self.cb_enabled\
           and (msg & api.MNodeMessage.kAttributeSet != 0) \
           and (plug == self.cmdCountAttr):


#            #count = cmds.getAttr(self.node_name + '.cmdCount')
#            #print count
            if api.MGlobal.isUndoing():
                #cmds.undoInfo(state=0)
                self.cb_enabled = False
                cmdObj = self.undo_queue.pop()
                cmdObj.undoIt()
                self.redo_queue.append(cmdObj)
                #cmds.undoInfo(state=1)
                self.cb_enabled = True

            elif api.MGlobal.isRedoing():
                #cmds.undoInfo(state=0)
                self.cb_enabled = False
                cmdObj = self.redo_queue.pop()
                cmdObj.redoIt()
                self.undo_queue.append(cmdObj)
                #cmds.undoInfo(state=1)
                self.cb_enabled = True

    def _attrChanged_85(self):
        print "attr changed", self.cb_enabled, api.MGlobal.isUndoing()
        if self.cb_enabled:

            if api.MGlobal.isUndoing():
                cmdObj = self.undo_queue.pop()
                print "calling undoIt"
                cmdObj.undoIt()
                self.redo_queue.append(cmdObj)

            elif api.MGlobal.isRedoing():
                cmdObj = self.redo_queue.pop()
                print "calling redoIt"
                cmdObj.redoIt()
                self.undo_queue.append(cmdObj)

    def _createNode( self ):
        """
        Create the undo node.

        Any type of node will do. I've chosen a 'facade' node since it
        doesn't have too much overhead and won't get deleted if the user
        optimizes the scene.

        Note that we don't want to use Maya commands here because they
        would pollute Maya's undo queue, so we use API calls instead.
        """

        self.flushUndo()

        dgmod = api.MDGModifier()
        self.undoNode = dgmod.createNode('facade')
        dgmod.renameNode(self.undoNode, self.node_name)
        dgmod.doIt()

        # Add an attribute to keep a count of the commands in the stack.
        attrFn = api.MFnNumericAttribute()
        self.cmdCountAttr = attrFn.create( 'cmdCount', 'cc',
                                           api.MFnNumericData.kInt
                                           )

        nodeFn = api.MFnDependencyNode(self.undoNode)
        self.node_name = nodeFn.name()
        nodeFn.addAttribute(self.cmdCountAttr)

        nodeFn.setDoNotWrite(True)
        nodeFn.setLocked(True)

        try:
            api.MMessage.removeCallback( self.cbid )
            if hasattr(self.cbid, 'disown'):
                self.cbid.disown()
        except:
            pass
        self.cbid = api.MNodeMessage.addAttributeChangedCallback( self.undoNode, self._attrChanged )


    def append(self, cmdObj ):

        self.cb_enabled = False

#        if not cmds.objExists( self.node_name ):
#            self._createNode()

        # Increment the undo node's command count. We want this to go into
        # Maya's undo queue because changes to this attr will trigger our own
        # undo/redo code.
        try:
            count = cmds.getAttr(self.node_name + '.cmdCount')
        except:
            self._createNode()
            count = cmds.getAttr(self.node_name + '.cmdCount')

        cmds.setAttr(self.node_name + '.cmdCount', count + 1)

        # Append the command to the end of the undo queue.
        self.undo_queue.append(cmdObj)

        # Clear the redo queue.
        self.redo_queue = []

        # Re-enable the callback.
        self.cb_enabled = True

    def execute( self, cmdObj, args ):
        self.cb_enabled = False

        if not cmds.objExists( self.node_name ):
            self._createNode()

        # Increment the undo node's command count. We want this to go into
        # Maya's undo queue because changes to this attr will trigger our own
        # undo/redo code.
        count = cmds.getAttr(self.node_name + '.cmdCount')
        cmds.setAttr(self.node_name + '.cmdCount', count + 1)

        # Execute the command object's 'doIt' method.
        res = cmdObj.doIt(args)

        # Append the command to the end of the undo queue.
        self.undo_queue.append(cmdObj)

        # Clear the redo queue.
        self.redo_queue = []

        # Re-enable the callback.
        self.cb_enabled = True
        return res

    def flushUndo( self, *args ):
        self.undo_queue = []
        self.redo_queue = []

apiUndo = ApiUndo()

class ApiUndoItem(object):
    """A simple class that reprsents an undo item to be undone or redone."""
    __slots__ = ['_setter', '_redo_args', '_undo_args' ]
    def __init__(self, setter, redoArgs, undoArgs):
        self._setter = setter
        self._redo_args = redoArgs
        self._undo_args = undoArgs
    def redoIt(self):
        self._setter(*self._redo_args)

    def undoIt(self):
        self._setter(*self._undo_args)

def wrapApiMethod( apiClass, methodName, newName=None, proxy=True, overloadIndex=None ):
    """
    create a wrapped, user-friendly API method that works the way a python method should: no MScriptUtil and
    no special API classes required.  Inputs go in the front door, and outputs come out the back door.


    Regarding Undo
    --------------

    The API provides many methods which are pairs -- one sets a value
    while the other one gets the value.  the naming convention of these
    methods follows a fairly consistent pattern.  so what I did was
    determine all the get and set pairs, which I can use to automatically
    register api undo items:  prior to setting something, we first *get*
    it's existing value, which we can later use to reset when undo is
    triggered.

    This API undo is only for PyMEL methods which are derived from API
    methods.  it's not meant to be used with plugins.  and since it just
    piggybacks maya's MEL undo system, it won't get cross-mojonated.

    Take `MFnTransform.setTranslation`, for example. PyMEL provides a wrapped copy of this as
    `Transform.setTranslation`.   when pymel.Transform.setTranslation is
    called, here's what happens in relation to undo:

        #. process input args, if any
        #. call MFnTransform.getTranslation() to get the current translation.
        #. append to the api undo queue, with necessary info to undo/redo
           later (the current method, the current args, and the current
           translation)
        #. call MFnTransform.setTranslation() with the passed args
        #. process result and return it


    :Parameters:

        apiClass : class
            the api class
        methodName : string
            the name of the api method
        newName : string
            optionally provided if a name other than that of api method is desired
        proxy : bool
            If True, then __apimfn__ function used to retrieve the proxy class. If False,
            then we assume that the class being wrapped inherits from the underlying api class.
        overloadIndex : None or int
            which of the overloaded C++ signatures to use as the basis of our wrapped function.


        """

    #getattr( api, apiClassName )

    apiClassName = apiClass.__name__
    try:
        method = getattr( apiClass, methodName )
    except AttributeError:
        return

    argHelper = ApiArgUtil(apiClassName, methodName, overloadIndex)
    undoable = True # controls whether we print a warning in the docs

    if newName is None:
        pymelName = argHelper.getPymelName()
    else:
        pymelName = newName

    if argHelper.canBeWrapped() :

        if argHelper.isDeprecated():
            _logger.info(  "%s.%s is deprecated" % (apiClassName, methodName) )
        inArgs = argHelper.inArgs()
        outArgs = argHelper.outArgs()
        argList = argHelper.argList()
        argInfo = argHelper.argInfo()

        getterArgHelper = argHelper.getGetterInfo()

        if argHelper.hasOutput() :
            getterInArgs = []
            # query method ( getter )
            #if argHelper.getGetterInfo() is not None:
            if getterArgHelper is not None:
                _logger.warn( "%s.%s has an inverse %s, but it has outputs, which is not allowed for a 'setter'" % (
                                                                            apiClassName, methodName, getterArgHelper.methodName ) )

        else:
            # edit method ( setter )
            if getterArgHelper is None:
                #_logger.debug( "%s.%s has no inverse: undo will not be supported" % ( apiClassName, methodName ) )
                getterInArgs = []
                undoable = False
            else:
                getterInArgs = getterArgHelper.inArgs()


        # create the function
        def wrappedApiFunc( self, *args ):
            do_args = []
            outTypeList = []

            undoEnabled = getterArgHelper is not None and cmds.undoInfo(q=1, state=1) and apiUndo.cb_enabled
            #outTypeIndex = []

            if len(args) != len(inArgs):
                raise TypeError, "%s() takes exactly %s arguments (%s given)" % ( methodName, len(inArgs), len(args) )

            # get the value we are about to set
            if undoEnabled:
                getterArgs = []  # args required to get the current state before setting it
                undo_args = []  # args required to reset back to the original (starting) state  ( aka "undo" )
                missingUndoIndices = [] # indices for undo args that are not shared with the setter and which need to be filled by the result of the getter
                inCount = 0
                for name, argtype, direction in argList :
                    if direction == 'in':
                        arg = args[inCount]
                        undo_args.append(arg)
                        if name in getterInArgs:
                            # gather up args that are required to get the current value we are about to set.
                            # these args are shared between getter and setter pairs
                            getterArgs.append(arg)
                            #undo_args.append(arg)
                        else:
                            # store the indices for
                            missingUndoIndices.append(inCount)
                            #undo_args.append(None)
                        inCount +=1

                getter = getattr( self, getterArgHelper.getPymelName() )
                setter = getattr( self, pymelName )

                try:
                    getterResult = getter( *getterArgs )
                except RuntimeError:
                    _logger.error( "the arguments at time of error were %r" % getterArgs)
                    raise

                # when a command returns results normally and passes additional outputs by reference, the result is returned as a tuple
                # otherwise, always as a list
                if not isinstance( getterResult, tuple ):
                    getterResult = (getterResult,)

                for index, result in zip(missingUndoIndices, getterResult ):
                    undo_args[index] = result


            inCount = totalCount = 0
            for name, argtype, direction in argList :
                if direction == 'in':
                    arg = args[inCount]
                    do_args.append( argHelper.castInput( name, arg, self.__class__ ) )
                    inCount +=1
                else:
                    val = argHelper.initReference(argtype)
                    do_args.append( val )
                    outTypeList.append( (argtype, totalCount) )
                    #outTypeIndex.append( totalCount )
                totalCount += 1


            if undoEnabled:
                undoItem = ApiUndoItem(setter, do_args, undo_args)
                apiUndo.append( undoItem )

            # Do final SafeApiPtr => 'true' ptr conversion
            final_do_args = []
            for arg in do_args:
                if isinstance(arg, api.SafeApiPtr):
                    final_do_args.append(arg())
                else:
                    final_do_args.append(arg)
            if argHelper.isStatic():
                result = method( *final_do_args )
            else:
                if proxy:
                    # due to the discrepancies between the API and Maya node hierarchies, our __apimfn__ might not be a
                    # subclass of the api class being wrapped, however, the api object can still be used with this mfn explicitly.
                    mfn = self.__apimfn__()
                    if not isinstance(mfn, apiClass):
                        mfn = apiClass( self.__apiobject__() )
                    result = method( mfn, *final_do_args )
                else:
                    result = method( self, *final_do_args )
            result = argHelper.castResult( self, result )

            if len(outArgs):
                if result is not None:
                    result = [result]
                else:
                    result = []

                for outType, index in outTypeList:
                    outArgVal = do_args[index]
                    res = argHelper.castReferenceResult( outType, outArgVal )
                    result.append( res )

                if len(result) == 1:
                    result = result[0]
                else:
                    result = tuple(result)
            return result

        wrappedApiFunc.__name__ = pymelName

        _addApiDocs( wrappedApiFunc, apiClass, methodName, overloadIndex, undoable )

        # format EnumValue defaults
        defaults = []
        for default in argHelper.getDefaults():
            if isinstance( default, util.EnumValue ):
                defaults.append( str(default) )
            else:
                defaults.append( default )

        if defaults:
            pass
            #_logger.debug("defaults: %s" % defaults)

        wrappedApiFunc = util.interface_wrapper( wrappedApiFunc, ['self'] + inArgs, defaults=defaults )

        if argHelper.isStatic():
            wrappedApiFunc = classmethod(wrappedApiFunc)

        return wrappedApiFunc




def addApiDocs(apiClass, methodName, overloadIndex=None, undoable=True):
    """decorator for adding API docs"""

    def doc_decorator(func):
        return _addApiDocs( func, apiClass, methodName, overloadIndex, undoable)

    return doc_decorator

def _addApiDocs( wrappedApiFunc, apiClass, methodName, overloadIndex=None, undoable=True):

    util.addLazyDocString( wrappedApiFunc, addApiDocsCallback, apiClass, methodName, overloadIndex, undoable, wrappedApiFunc.__doc__ )
    return wrappedApiFunc

def addApiDocsCallback( apiClass, methodName, overloadIndex=None, undoable=True, origDocstring=''):
    apiClassName = apiClass.__name__

    argHelper = ApiArgUtil(apiClassName, methodName, overloadIndex)
    inArgs = argHelper.inArgs()
    outArgs = argHelper.outArgs()
    argList = argHelper.argList()
    argInfo = argHelper.argInfo()

    def formatDocstring(type):
        """
        convert
        "['one', 'two', 'three', ['1', '2', '3']]"
        to
        "[`one`, `two`, `three`, [`1`, `2`, `3`]]"
        """
        if not isinstance(type, list):
            pymelType = ApiTypeRegister.types.get(type,type)
        else:
            pymelType = type

        if isinstance(pymelType, apicache.ApiEnum):
            pymelType = pymelType.pymelName()

        doc = repr(pymelType).replace("'", "`")
        if type in ApiTypeRegister.arrayItemTypes.keys():
            doc += ' list'
        return doc

    # Docstrings
    docstring = argHelper.getMethodDocs()
    # api is no longer in specific units, it respect UI units like MEL
    docstring = docstring.replace( 'centimeter', 'linear unit' )
    docstring = docstring.replace( 'radian', 'angular unit' )

    S = '    '
    if len(inArgs):
        docstring += '\n\n:Parameters:\n'
        for name in inArgs :
            info = argInfo[name]
            type = info['type']
            typeStr = formatDocstring(type)

            docstring += S + '%s : %s\n' % (name, typeStr )
            docstring += S*2 + '%s\n' % (info['doc'])
            if isinstance( type, apicache.ApiEnum ):
                apiClassName, enumName = type
                enumValues = apiClassInfo[apiClassName]['pymelEnums'][enumName].keys()
                docstring += '\n' + S*2 + 'values: %s\n' % ', '.join( [ '%r' % x for x in enumValues if x not in ['invalid', 'last' ] ] )



    # Results doc strings
    results = []
    returnType = argHelper.getReturnType()
    if returnType:
        rtype = formatDocstring(returnType)
        results.append( rtype )
    for argname in outArgs:
        rtype = argInfo[argname]['type']
        rtype = formatDocstring(rtype)
        results.append( rtype )

    if len(results) == 1:
        results = results[0]
        docstring += '\n\n:rtype: %s\n' % results
    elif results:
        docstring += '\n\n:rtype: (%s)\n' %  ', '.join(results)

    docstring += '\nDerived from api method `%s.%s.%s`\n' % (apiClass.__module__, apiClassName, methodName)
    if not undoable:
        docstring += '\n**Undo is not currently supported for this method**\n'

    if origDocstring:
        docstring = origDocstring + '\n' + docstring

    return docstring

class MetaMayaTypeWrapper(util.metaReadOnlyAttr) :
    """ A metaclass to wrap Maya api types, with support for class constants """

    _originalApiSetAttrs = {}

    class ClassConstant(object):
        """Class constant"""
        def __init__(self, value):
            self.value = value
        def __repr__(self):
            return '%s.%s(%s)' % ( self.__class__.__module__,  self.__class__.__name__, repr(self.value) )
        def __str__(self):
            return self.__repr__()
        def __get__(self, instance, owner):
            # purposedly authorize notation MColor.blue but not MColor().blue,
            # the constants are a class property and are not defined on instances
            if instance is None :
                # note that conversion to the correct type is done here
                return owner(self.value)
            else :
                raise AttributeError, "Class constants on %s are only defined on the class" % (owner.__name__)
        def __set__(self, instance, value):
            raise AttributeError, "class constant cannot be set"
        def __delete__(self, instance):
            raise AttributeError, "class constant cannot be deleted"

    def __new__(cls, classname, bases, classdict):
        """ Create a new class of metaClassConstants type """

        #_logger.debug( 'MetaMayaTypeWrapper: %s' % classname )
        removeAttrs = []
        # define __slots__ if not defined
        if '__slots__' not in classdict :
            classdict['__slots__'] = ()
        try:
            apicls = classdict['apicls']
            proxy=False
        except KeyError:
            try:
                apicls = classdict['__apicls__']
                proxy=True
            except KeyError:
                apicls = None

        if apicls is not None:
            #_logger.debug("ADDING %s to %s" % (apicls.__name__, classname))
            apiClassNamesToPyNodeNames[apicls.__name__] = classname

            if not proxy and apicls not in bases:
                #_logger.debug("ADDING BASE %s" % classdict['apicls'])
                bases = bases + (classdict['apicls'],)
            try:
                classInfo = apiClassInfo[apicls.__name__]
            except KeyError:
                _logger.info("No api information for api class %s" % ( apicls.__name__ ))
            else:
                #------------------------
                # API Wrap
                #------------------------

                # Find out methods herited from other bases than apicls to avoid
                # unwanted overloading
                herited = {}
                for base in bases :
                    if base is not apicls :
                        # basemro = inspect.getmro(base)
                        for attr in dir(base) :
                            if attr not in herited :
                                herited[attr] = base

                ##_logger.debug("Methods info: %(methods)s" % classInfo)
                # Class Methods
                for methodName, info in classInfo['methods'].items():
                    # don't rewrap if already herited from a base class that is not the apicls
                    #_logger.debug("Checking method %s" % (methodName))

                    try:
                        pymelName = info[0]['pymelName']
                        removeAttrs.append(methodName)
                    except KeyError:
                        pymelName = methodName

                    pymelName, data = _getApiOverrideNameAndData( classname, pymelName )

                    overloadIndex = data.get( 'overloadIndex', None )

                    assert isinstance( pymelName, str ), "%s.%s: %r is not a valid name" % ( classname, methodName, pymelName)

                    if pymelName not in herited:
                        if overloadIndex is not None:
                            if data.get('enabled', True):
                                if pymelName not in classdict:
                                    #_logger.debug("%s.%s autowrapping %s.%s usng proxy %r" % (classname, pymelName, apicls.__name__, methodName, proxy))
                                    method = wrapApiMethod( apicls, methodName, newName=pymelName, proxy=proxy, overloadIndex=overloadIndex )
                                    if method:
                                        #_logger.debug("%s.%s successfully created" % (classname, pymelName ))
                                        classdict[pymelName] = method
                                    #else: #_logger.debug("%s.%s: wrapApiMethod failed to create method" % (apicls.__name__, methodName ))
                                #else: #_logger.debug("%s.%s: skipping" % (apicls.__name__, methodName ))
                            #else: #_logger.debug("%s.%s has been manually disabled, skipping" % (apicls.__name__, methodName))
                        #else: #_logger.debug("%s.%s has no wrappable methods, skipping" % (apicls.__name__, methodName))
                    #else: #_logger.debug("%s.%s already herited from %s, skipping" % (apicls.__name__, methodName, herited[pymelName]))

                if 'pymelEnums' in classInfo:
                    # Enumerators

                    for enumName, enumList in classInfo['pymelEnums'].items():
                        #_logger.debug("adding enum %s to class %s" % ( enumName, classname ))
#                        #enum = util.namedtuple( enumName, enumList )
#                        #classdict[enumName] = enum( *range(len(enumList)) )
#                        # group into (key, doc) pairs
#                        enumKeyDocPairs = [ (k,classInfo['enums'][enumName]['valueDocs'][k] ) for k in enumList ]
#                        enum = util.Enum( *enumKeyDocPairs )
#                        classdict[enumName] = enum
                        classdict[enumName] = enumList


            if not proxy:
                #if removeAttrs:
                #    #_logger.debug( "%s: removing attributes %s" % (classname, removeAttrs) )
                def __getattribute__(self, name):
                    #_logger.debug(name )
                    if name in removeAttrs and name not in EXCLUDE_METHODS: # tmp fix
                        #_logger.debug("raising error")
                        raise AttributeError, "'"+classname+"' object has no attribute '"+name+"'"
                    #_logger.debug("getting from %s" % bases[0])
                    # newcls will be defined by the time this is called...
                    return super(newcls, self).__getattribute__(name)

                classdict['__getattribute__'] = __getattribute__

                if cls._hasApiSetAttrBug(apicls):
                    # correct the setAttr bug by wrapping the api's
                    # __setattr__ to handle data descriptors...
                    origSetAttr = apicls.__setattr__
                    # in case we need to restore the original setattr later...
                    # ... as we do in a test for this bug!
                    cls._originalApiSetAttrs[apicls] = origSetAttr
                    def apiSetAttrWrap(self, name, value):
                        if hasattr(self.__class__, name):
                            if hasattr(getattr(self.__class__, name), '__set__'):
                                # we've got a data descriptor with a __set__...
                                # don't use the apicls's __setattr__
                                return super(apicls, self).__setattr__(name, value)
                        return origSetAttr(self, name, value)
                    apicls.__setattr__ = apiSetAttrWrap


        # create the new class
        newcls = super(MetaMayaTypeWrapper, cls).__new__(cls, classname, bases, classdict)

        # shortcut for ensuring that our class constants are the same type as the class we are creating
        def makeClassConstant(attr):
            try:
                # return MetaMayaTypeWrapper.ClassConstant(newcls(attr))
                return MetaMayaTypeWrapper.ClassConstant(attr)
            except Exception, e:
                _logger.warn( "Failed creating %s class constant (%s): %s" % (classname, attr, e) )
        #------------------------
        # Class Constants
        #------------------------
        if hasattr(newcls, 'apicls') :
            # type (api type) used for the storage of data
            apicls  = newcls.apicls
            if apicls is not None:
                # build some constants on the class
                constant = {}
                # constants in class definition will be converted from api class to created class
                for name, attr in newcls.__dict__.iteritems() :
                    # to add the wrapped api class constants as attributes on the wrapping class,
                    # convert them to own class
                    if isinstance(attr, apicls) :
                        if name not in constant :
                            constant[name] = makeClassConstant(attr)
                # we'll need the api clas dict to automate some of the wrapping
                # can't get argspec on SWIG creation function of type built-in or we could automate more of the wrapping
                apiDict = dict(inspect.getmembers(apicls))
                # defining class properties on the created class
                for name, attr in apiDict.iteritems() :
                    # to add the wrapped api class constants as attributes on the wrapping class,
                    # convert them to own class
                    if isinstance(attr, apicls) :
                        if name not in constant :
                            constant[name] = makeClassConstant(attr)
                # update the constant dict with herited constants
                mro = inspect.getmro(newcls)
                for parentCls in mro :
                    if isinstance(parentCls, MetaMayaTypeWrapper) :
                        for name, attr in parentCls.__dict__.iteritems() :
                            if isinstance(attr, MetaMayaTypeWrapper.ClassConstant) :
                                if not name in constant :
                                    constant[name] = makeClassConstant(attr.value)

                # build the protected list to make some class ifo and the constants read only class attributes
                # new.__slots__ = ['_data', '_shape', '_ndim', '_size']
                # type.__setattr__(newcls, '__slots__', slots)

                # set class constants as readonly
#                readonly = newcls.__readonly__
#                if 'apicls' not in readonly :
#                    readonly['apicls'] = None
#                for c in constant.keys() :
#                    readonly[c] = None
#                type.__setattr__(newcls, '__readonly__', readonly)
                # store constants as class attributes
                for name, attr in constant.iteritems() :
                    type.__setattr__(newcls, name, attr)

            #else :   raise TypeError, "must define 'apicls' in the class definition (which Maya API class to wrap)"


        if hasattr(newcls, 'apicls') and not ApiTypeRegister.isRegistered(newcls.apicls.__name__):
            ApiTypeRegister.register( newcls.apicls.__name__, newcls )

        return newcls

    @classmethod
    def _hasApiSetAttrBug(cls, apiClass):
        """
        Maya has a bug on windows where some api objects have a __setattr__
        that bypasses properties (and other data descriptors).

        This tests if the given apiClass has such a bug.
        """
        class MyClass1(object):
            def __init__(self):
                self._bar = 'not set'
            def _setBar(self, val):
                self._bar = val
            def _getBar(self):
                return self._bar
            bar = property(_getBar, _setBar)

        class MyClass2(MyClass1, apiClass): pass

        foo2 = MyClass2()
        foo2.bar = 7
        # Here, on windows, MMatrix's __setattr__ takes over, and
        # (after presumabably determining it didn't need to do
        # whatever special case thing it was designed to do)
        # instead of calling the super's __setattr__, which would
        # use the property, inserts it into the object's __dict__
        # manually
        return bool(foo2.bar != 7)

class _MetaMayaCommandWrapper(MetaMayaTypeWrapper):
    """
    A metaclass for creating classes based on a maya command.

    Not intended to be used directly; instead, use the descendants: MetaMayaNodeWrapper, MetaMayaUIWrapper
    """

    _classDictKeyForMelCmd = None

    def __new__(cls, classname, bases, classdict):
        #_logger.debug( '_MetaMayaCommandWrapper: %s' % classname )

        newcls = super(_MetaMayaCommandWrapper, cls).__new__(cls, classname, bases, classdict)

        #-------------------------
        #   MEL Methods
        #-------------------------
        melCmdName, infoCmd = cls.getMelCmd(classdict)

        classdict = {}
        try:
            cmdInfo = cmdlist[melCmdName]
        except KeyError:
            pass
            #_logger.debug("No MEL command info available for %s" % melCmdName)
        else:
            try:
                cmdModule = __import__( 'pymel.core.' + cmdInfo['type'] , globals(), locals(), [''])
                func = getattr(cmdModule, melCmdName)
            except (AttributeError, TypeError):
                func = getattr(pmcmds,melCmdName)

            # add documentation
            classdict['__doc__'] = util.LazyDocString( (newcls, cls.docstring, (melCmdName,), {} ) )
            classdict['__melcmd__'] = staticmethod(func)
            classdict['__melcmdname__'] = melCmdName
            classdict['__melcmd_isinfo__'] = infoCmd

            filterAttrs = ['name']+classdict.keys()
            filterAttrs += overrideMethods.get( bases[0].__name__ , [] )
            #filterAttrs += newcls.__dict__.keys()

            parentClasses = [ x.__name__ for x in inspect.getmro( newcls )[1:] ]
            for flag, flagInfo in cmdInfo['flags'].items():
                # don't create methods for query or edit, or for flags which only serve to modify other flags
                if flag in ['query', 'edit'] or 'modified' in flagInfo:
                    continue


                if flagInfo.has_key('modes'):
                    # flags which are not in maya docs will have not have a modes list unless they
                    # have passed through testNodeCmds
                    #continue
                    modes = flagInfo['modes']

                    # query command
                    if 'query' in modes:
                        methodName = 'get' + util.capitalize(flag)
                        classToMelMap[classname].append( methodName )

                        if methodName not in filterAttrs and \
                                ( not hasattr(newcls, methodName) or cls.isMelMethod(methodName, parentClasses) ):

                            # 'enabled' refers to whether the API version of this method will be used.
                            # if the method is enabled that means we skip it here.
                            if not apiToMelData.has_key((classname,methodName)) \
                                or apiToMelData[(classname,methodName)].get('melEnabled',False) \
                                or not apiToMelData[(classname,methodName)].get('enabled',True):
                                returnFunc = None

                                if flagInfo.get( 'resultNeedsCasting', False):
                                    returnFunc = flagInfo['args']

                                if flagInfo.get( 'resultNeedsUnpacking', False):
                                    if returnFunc:
                                        # can't do:
                                        #   returnFunc = lambda x: returnFunc(x[0])
                                        # ... as this would create a recursive function!
                                        origReturnFunc = returnFunc
                                        returnFunc = lambda x: origReturnFunc(x[0])
                                    else:
                                        returnFunc = lambda x: x[0]

                                wrappedMelFunc = makeQueryFlagMethod( func, flag, methodName,
                                     returnFunc=returnFunc )

                                #_logger.debug("Adding mel derived method %s.%s()" % (classname, methodName))
                                classdict[methodName] = wrappedMelFunc
                            #else: #_logger.debug(("skipping mel derived method %s.%s(): manually disabled or overridden by API" % (classname, methodName)))
                        #else: #_logger.debug(("skipping mel derived method %s.%s(): already exists" % (classname, methodName)))
                    # edit command:
                    if 'edit' in modes or ( infoCmd and 'create' in modes ):
                        # if there is a corresponding query we use the 'set' prefix.
                        if 'query' in modes:
                            methodName = 'set' + util.capitalize(flag)
                        #if there is not a matching 'set' and 'get' pair, we use the flag name as the method name
                        else:
                            methodName = flag

                        classToMelMap[classname].append( methodName )

                        if methodName not in filterAttrs and \
                                ( not hasattr(newcls, methodName) or cls.isMelMethod(methodName, parentClasses) ):
                            if not apiToMelData.has_key((classname,methodName)) \
                                or apiToMelData[(classname,methodName)].get('melEnabled',False) \
                                or not apiToMelData[(classname,methodName)].get('enabled', True):
                                #FIXME: shouldn't we be able to use the wrapped pymel command, which is already fixed?
                                fixedFunc = fixCallbacks( func, melCmdName )

                                wrappedMelFunc = makeEditFlagMethod( fixedFunc, flag, methodName)
                                #_logger.debug("Adding mel derived method %s.%s()" % (classname, methodName))
                                classdict[methodName] = wrappedMelFunc
                            #else: #_logger.debug(("skipping mel derived method %s.%s(): manually disabled" % (classname, methodName)))
                        #else: #_logger.debug(("skipping mel derived method %s.%s(): already exists" % (classname, methodName)))

        for name, attr in classdict.iteritems() :
            type.__setattr__(newcls, name, attr)

        return newcls

    @classmethod
    def getMelCmd(cls, classdict):
        """
        Retrieves the name of the mel command the generated class wraps, and whether it is an info command.

        Intended to be overridden in derived metaclasses.
        """
        return util.uncapitalize(cls.__name__), False

    @classmethod
    def isMelMethod(cls, methodName, parentClassList):
        """
        Deteremine if the passed method name exists on a parent class as a mel method
        """
        for classname in parentClassList:
            if methodName in classToMelMap[classname]:
                return True
        return False

    @classmethod
    def docstring(cls, melCmdName):
        try:
            cmdInfo = cmdlist[melCmdName]
        except KeyError:
            #_logger.debug("No MEL command info available for %s" % melCmdName)
            classdoc = ''
        else:
            loadCmdDocCache()
            classdoc = 'class counterpart of mel function `%s`\n\n%s\n\n' % (melCmdName, cmdInfo['description'])
        return classdoc

class MetaMayaNodeWrapper(_MetaMayaCommandWrapper) :
    """
    A metaclass for creating classes based on node type.  Methods will be added to the new classes
    based on info parsed from the docs on their command counterparts.
    """
    def __new__(cls, classname, bases, classdict):
        # If the class explicitly gives it's mel node name, use that - otherwise, assume it's
        # the name of the PyNode, uncapitalized
        #_logger.debug( 'MetaMayaNodeWrapper: %s' % classname )
        nodeType = classdict.setdefault('__melnode__', util.uncapitalize(classname))

        addMayaType( nodeType )
        apicls = toApiFunctionSet( nodeType )
        if apicls is not None:
            classdict['__apicls__'] = apicls

        PyNodeType = super(MetaMayaNodeWrapper, cls).__new__(cls, classname, bases, classdict)
        ParentPyNode = [x for x in bases if issubclass(x, util.ProxyUnicode)]
        assert len(ParentPyNode), "%s did not have exactly one parent PyNode: %s (%s)" % (classname, ParentPyNode, bases)
        addPyNodeType( PyNodeType, ParentPyNode )
        return PyNodeType


    @classmethod
    def getMelCmd(cls, classdict):
        """
        Retrieves the name of the mel command for the node that the generated class wraps,
        and whether it is an info command.

        Derives the command name from the mel node name - so '__melnode__' must already be set
        in classdict.
        """
        nodeType = classdict['__melnode__']
        infoCmd = False
        try:
            nodeCmd = cmdcache.nodeTypeToNodeCommand[ nodeType ]
        except KeyError:
            try:
                nodeCmd = nodeTypeToInfoCommand[ nodeType ]
                infoCmd = True
            except KeyError:
                nodeCmd = nodeType
        return nodeCmd, infoCmd


class MetaMayaUIWrapper(_MetaMayaCommandWrapper):
    """
    A metaclass for creating classes based on on a maya UI type/command.
    """

    def __new__(cls, classname, bases, classdict):
        # If the class explicitly gives it's mel ui command name, use that - otherwise, assume it's
        # the name of the PyNode, uncapitalized
        uiType= classdict.setdefault('__melui__', util.uncapitalize(classname))

        # TODO: implement a option at the cmdlist level that triggers listForNone
        # TODO: create labelArray for *Grp ui elements, which passes to the correct arg ( labelArray3, labelArray4, etc ) based on length of passed array

        return super(MetaMayaUIWrapper, cls).__new__(cls, classname, bases, classdict)

    @classmethod
    def getMelCmd(cls, classdict):
        return classdict['__melui__'], False

class MetaMayaComponentWrapper(MetaMayaTypeWrapper):
    """
    A metaclass for creating components.
    """
    def __new__(cls, classname, bases, classdict):
        newcls = super(MetaMayaComponentWrapper, cls).__new__(cls, classname, bases, classdict)
        apienum = getattr(newcls, '_apienum__', None)
#        print "addng new component %s - '%s' (%r):" % (newcls, classname, classdict),
        if apienum:
            if apienum not in apiEnumsToPyComponents:
                apiEnumsToPyComponents[apienum] = [newcls]
            else:
                oldEntries = apiEnumsToPyComponents[apienum]

                # if the apienum is already present, check if this class is a
                # subclass of an already present class
                newEntries  = []
                for oldEntry in oldEntries:
                    for base in bases:
                        if issubclass(base, oldEntry):
                            break
                    else:
                        newEntries.append(oldEntry)
                newEntries.append(newcls)
                apiEnumsToPyComponents[apienum] = newEntries
        return newcls


def addPyNodeCallback( dynModule, mayaType, pyNodeTypeName, parentPyNodeTypeName, extraAttrs=None):
    #_logger.debug( "%s(%s): creating" % (pyNodeTypeName,parentPyNodeTypeName) )
    try:
        ParentPyNode = getattr( dynModule, parentPyNodeTypeName )
    except AttributeError:
        #_logger.info("error creating class %s: parent class %r not in dynModule %s" % (pyNodeTypeName, parentPyNodeTypeName, dynModule.__name__))
        return
<<<<<<< HEAD
    
    classDict = {'__melnode__':mayaType}
    if extraAttrs:
        classDict.update(extraAttrs)
    try:
        PyNodeType = MetaMayaNodeWrapper(pyNodeTypeName, (ParentPyNode,), classDict)
    except TypeError, msg:
        # for the error: metaclass conflict: the metaclass of a derived class must be a (non-strict) subclass of the metaclasses of all its bases
        #_logger.debug("Could not create new PyNode: %s(%s): %s" % (pyNodeTypeName, ParentPyNode.__name__, msg ))
        import new
        PyNodeType = new.classobj(pyNodeTypeName, (ParentPyNode,), {})
        PyNodeType.__module__ = dynModule.__name__
        setattr( dynModule, pyNodeTypeName, PyNodeType )
=======
    if pyNodeTypeName in pyNodeNamesToPyNodes:
        PyNodeType = pyNodeNamesToPyNodes[pyNodeTypeName]
>>>>>>> 49e3845c
    else:
        try:
            PyNodeType = MetaMayaNodeWrapper(pyNodeTypeName, (ParentPyNode,), {'__melnode__':mayaType})
        except TypeError, msg:
            # for the error: metaclass conflict: the metaclass of a derived class must be a (non-strict) subclass of the metaclasses of all its bases
            #_logger.debug("Could not create new PyNode: %s(%s): %s" % (pyNodeTypeName, ParentPyNode.__name__, msg ))
            import new
            PyNodeType = new.classobj(pyNodeTypeName, (ParentPyNode,), {})
            #_logger.debug(("Created new PyNode: %s(%s)" % (pyNodeTypeName, parentPyNodeTypeName)))
        PyNodeType.__module__ = dynModule.__name__
    setattr( dynModule, pyNodeTypeName, PyNodeType )
    return PyNodeType

def addCustomPyNode(dynModule, mayaType, extraAttrs=None):
    """
    create a PyNode, also adding each member in the given maya node's inheritance if it does not exist.
    
    This function is used for creating PyNodes via plugins, where the nodes parent's might be abstract
    types not yet created by pymel.  also, this function ensures that the newly created node types are
    added to pymel.all, if that module has been imported.
     
    """
    inheritance = getInheritance( mayaType )

    if not util.isIterable(inheritance):
        _logger.warn( "could not get inheritance for mayaType %s" % mayaType)
    else:
        #__logger.debug(mayaType, inheritance)
        #__logger.debug("adding new node:", mayaType, apiEnum, inheritence)
        # some nodes in the hierarchy for this node might not exist, so we cycle through all
        parent = 'dependNode'

        for node in inheritance:
            nodeName = addPyNode( dynModule, node, parent, extraAttrs=extraAttrs )
            parent = node
            if 'pymel.all' in sys.modules:
                # getattr forces loading of Lazy object
                setattr( sys.modules['pymel.all'], nodeName, getattr(dynModule,nodeName) )
                            
def addPyNode( dynModule, mayaType, parentMayaType, extraAttrs=None ):
    """
    create a PyNode type for a maya node.
    """

    #_logger.debug("addPyNode adding %s->%s on dynModule %s" % (mayaType, parentMayaType, dynModule))
    # unicode is not liked by metaNode
    pyNodeTypeName = str( util.capitalize(mayaType) )
    parentPyNodeTypeName = str(util.capitalize(parentMayaType))

    # If pymel.all is loaded, we will need to get the actual node in order to
    # store it on pymel.all, so in that case don't bother with the lazy-loading
    # behavior...
    if 'pymel.all' in sys.modules:
        newType = addPyNodeCallback( dynModule, mayaType, pyNodeTypeName, parentPyNodeTypeName, extraAttrs )
        setattr( sys.modules['pymel.all'], pyNodeTypeName, newType )
    # otherwise, do the lazy-loading thing
    else:
        try:
            dynModule[pyNodeTypeName]
        except KeyError:
            #_logger.info( "%s(%s): setting up lazy loading" % ( pyNodeTypeName, parentPyNodeTypeName ) )
            dynModule[pyNodeTypeName] = ( addPyNodeCallback,
                                       ( dynModule, mayaType, pyNodeTypeName, parentPyNodeTypeName, extraAttrs ) )
        return pyNodeTypeName

def removePyNode( dynModule, mayaType ):
    pyNodeTypeName = str( util.capitalize(mayaType) )
    removePyNodeType( pyNodeTypeName )

    #_logger.debug('removing %s from %s' % (pyNodeTypeName, dynModule.__name__))
    dynModule.__dict__.pop(pyNodeTypeName,None)
    # delete the lazy loader too, so it does not regenerate the object
    delattr(dynModule.__class__,pyNodeTypeName)
    if 'pymel.all' in sys.modules:
        try:
            delattr(sys.modules['pymel.all'], pyNodeTypeName)
        except AttributeError:
            pass
    removeMayaType( mayaType )

def addPyNodeType( pyNodeType, parentPyNode ):
    pyNodeNamesToPyNodes[pyNodeType.__name__] = pyNodeType
    pyNodeTypesHierarchy[pyNodeType] = parentPyNode

def removePyNodeType( pyNodeTypeName ):
    pyNodeType = pyNodeNamesToPyNodes.pop( pyNodeTypeName, None )
    pyNodeTypesHierarchy.pop( pyNodeType, None )

def clearPyNodeTypes():
    pyNodeNamesToPyNodes.clear()
    pyNodeTypesHierarchy.clear()

def addMayaType(mayaType, apiType=None):
    """ Add a type to the MayaTypes lists. Fill as many dictionary caches as we have info for.

        - mayaTypesToApiTypes
        - mayaTypesToApiEnums
    """
    if apiType is None:
        apiType = mayaTypeToApiType(mayaType)
        
    global _apiCacheInst
    _apiCacheInst.addMayaType(mayaType, apiType, globals())
    _setApiCacheGlobals()

def removeMayaType(mayaType):
    """ Remove a type from the MayaTypes lists.

        - mayaTypesToApiTypes
        - mayaTypesToApiEnums
    """
    global _apiCacheInst
    _apiCacheInst.removeMayaType(mayaType, globals())
    _setApiCacheGlobals()


def registerVirtualClass( cls, nameRequired=False ):
    """
    Allows a user to create their own subclasses of leaf PyMEL node classes,
    which are returned by `general.PyNode` and all other pymel commands.

    The process is fairly simple:
        1.  Subclass a pymel node class.  Be sure that it is a leaf class, meaning that it represents an actual Maya node type
            and not an abstract type higher up in the hierarchy.
        2.  Register your subclass by calling this function

    :type  nameRequired: bool
    :param nameRequired: True if the _isVirtual callback requires the string name to operate on. The object's name is not always immediately
        avaiable and may take an extra calculation to retrieve.

    """
    validSpecialAttrs = set(['__module__','__readonly__','__slots__','__melnode__','__doc__'])

    # assert that we are a leaf class
    parentCls = None
    for each_cls in inspect.getmro(cls):
        # we've reached a pymel node. we're done
        if each_cls.__module__.startswith('pymel.core'):
            parentCls = each_cls
            break
        else:
            # it's a custom class: test for disallowed attributes
            specialAttrs = [ x for x in each_cls.__dict__.keys() if x.startswith('__') and x.endswith('__') ]
            badAttrs = set(specialAttrs).difference(validSpecialAttrs)
            if badAttrs:
                raise ValueError, 'invalid attribute name(s) %s: special attributes are not allowed on virtual nodes' % ', '.join(badAttrs)

    assert parentCls, "passed class must be a subclass of a PyNode type"
    #assert issubclass( cls, parentCls ), "%s must be a subclass of %s" % ( cls, parentCls )

    cls.__melnode__ = parentCls.__melnode__

    # filter out any pre-existing classes with the same name as this one, because leaving stale callbacks in the list will slow things down
    virtualClass[parentCls] = [ x for x in virtualClass[parentCls] if x[0].__name__ != cls.__name__]

    #TODO:
    # inspect callbacks to ensure proper number of args and kwargs ( create callback must support **kwargs )
    # ensure that the name of our node does not conflict with a real node

    # put new classes at the front of list, so more recently added ones
    # will override old definitions
    virtualClass[parentCls].insert( 0, (cls, nameRequired) )

#-------------------------------------------------------------------------------

def isValidPyNode (arg):
    return pyNodeTypesHierarchy.has_key(arg)

def isValidPyNodeName (arg):
    return pyNodeNamesToPyNodes.has_key(arg)

def toApiTypeStr( obj, default=None ):
    if isinstance( obj, int ):
        return apiEnumsToApiTypes.get( obj, default )
    elif isinstance( obj, basestring ):
        return mayaTypesToApiTypes.get( obj, default)
    elif isinstance( obj, util.ProxyUnicode ):
        mayaType = getattr( obj, '__melnode__', None)
        return mayaTypesToApiTypes.get( mayaType, default)

def toApiTypeEnum( obj, default=None ):
    if isinstance( obj, util.ProxyUnicode ):
        obj = getattr( obj, '__melnode__', default )
    try:
        return apiTypesToApiEnums[obj]
    except KeyError:
        return mayaTypesToApiEnums.get(obj, default)        
    
def toApiFunctionSet( obj ):
    if isinstance( obj, basestring ):
        try:
            return apiTypesToApiClasses[ obj ]
        except KeyError:
            return apiTypesToApiClasses.get( mayaTypesToApiTypes.get( obj, None ) )

    elif isinstance( obj, int ):
        try:
            return apiTypesToApiClasses[ apiEnumsToApiTypes[ obj ] ]
        except KeyError:
            return

def apiClassNameToPymelClassName(apiName, allowGuess=True):
    '''Given the name of an api class, such as MFnTransform, MSpace, MAngle,
    returns the name of the corresponding pymel class.
    
    If allowGuessing, and we cannot find a registered type that matches, will
    try to do string parsing to guess the pymel name.
    
    Returns None if it was unable to determine the name.
    '''
    pymelName = apiClassNamesToPyNodeNames.get(apiName, None)
    if pymelName is None:
        if allowGuess:
            try:
                pymelName = ApiTypeRegister.getPymelType(apiName)
            except Exception:
                pass
        else:
            pymelName = ApiTypeRegister.types.get(apiName, None)
    return pymelName

# get the API type from a maya type
def mayaTypeToApiType(mayaType) :
    """ Get the Maya API type from the name of a Maya type """
    try:
        return mayaTypesToApiTypes[mayaType]
    except KeyError:
        apiType = 'kInvalid'
        # Reserved types must be treated specially
        if reservedMayaTypes.has_key(mayaType) :
            # It's an abstract type
            apiType = reservedMayaTypes[mayaType]
        else :
            # we create a dummy object of this type in a dgModifier
            # as the dgModifier.doIt() method is never called, the object
            # is never actually created in the scene
            obj = api.MObject()
            dagMod = api.MDagModifier()
            dgMod = api.MDGModifier()
            obj = apicache._makeDgModGhostObject(mayaType, dagMod, dgMod)
            if api.isValidMObject(obj):
                apiType = obj.apiTypeStr()
        return apiType

    
# Keep around for debugging/info gathering...
def getComponentTypes():
    # WTF is kMeshFaceVertComponent?? it doesn't inherit from MFnComponent,
    # and there's also a kMeshVtxFaceComponent (which does)??
    mfnCompBase = api.MFnComponent()
    mfnCompTypes = (api.MFnSingleIndexedComponent(),
                    api.MFnDoubleIndexedComponent(),
                    api.MFnTripleIndexedComponent())
    # Maya 2008 and before didn't haveMFnUint64SingleIndexedComponent
    if hasattr(api.MFn, 'kUint64SingleIndexedComponent'):
        mfnCompTypes += (api.MFnUint64SingleIndexedComponent(),)

    componentTypes = {}
    for compType in mfnCompTypes + (mfnCompBase,):
        componentTypes[compType.type()] = []

    for apiEnum in apiEnumsToApiTypes:
        if mfnCompBase.hasObj(apiEnum):
            for compType in mfnCompTypes:
                if compType.hasObj(apiEnum):
                    break
            else:
                compType = mfnCompBase
            componentTypes[compType.type()].append(apiEnum)

    return componentTypes<|MERGE_RESOLUTION|>--- conflicted
+++ resolved
@@ -2679,27 +2679,15 @@
     except AttributeError:
         #_logger.info("error creating class %s: parent class %r not in dynModule %s" % (pyNodeTypeName, parentPyNodeTypeName, dynModule.__name__))
         return
-<<<<<<< HEAD
-    
+   
     classDict = {'__melnode__':mayaType}
     if extraAttrs:
         classDict.update(extraAttrs)
-    try:
-        PyNodeType = MetaMayaNodeWrapper(pyNodeTypeName, (ParentPyNode,), classDict)
-    except TypeError, msg:
-        # for the error: metaclass conflict: the metaclass of a derived class must be a (non-strict) subclass of the metaclasses of all its bases
-        #_logger.debug("Could not create new PyNode: %s(%s): %s" % (pyNodeTypeName, ParentPyNode.__name__, msg ))
-        import new
-        PyNodeType = new.classobj(pyNodeTypeName, (ParentPyNode,), {})
-        PyNodeType.__module__ = dynModule.__name__
-        setattr( dynModule, pyNodeTypeName, PyNodeType )
-=======
     if pyNodeTypeName in pyNodeNamesToPyNodes:
         PyNodeType = pyNodeNamesToPyNodes[pyNodeTypeName]
->>>>>>> 49e3845c
     else:
         try:
-            PyNodeType = MetaMayaNodeWrapper(pyNodeTypeName, (ParentPyNode,), {'__melnode__':mayaType})
+            PyNodeType = MetaMayaNodeWrapper(pyNodeTypeName, (ParentPyNode,), classDict)
         except TypeError, msg:
             # for the error: metaclass conflict: the metaclass of a derived class must be a (non-strict) subclass of the metaclasses of all its bases
             #_logger.debug("Could not create new PyNode: %s(%s): %s" % (pyNodeTypeName, ParentPyNode.__name__, msg ))
