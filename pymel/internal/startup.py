"""
Maya-related functions, which are useful to both `api` and `core`, including `mayaInit` which ensures
that maya is initialized in standalone mode.
"""
from __future__ import with_statement
import re, os.path, sys, platform, glob, inspect
import maya
import maya.OpenMaya as om

from pymel.util import picklezip, shellOutput
import pymel.versions as versions
from pymel.versions import parseVersionStr, shortName, installName
import plogging

_logger = plogging.getLogger(__name__)
try:
    import cPickle as pickle
except:
    _logger.warning("using pickle instead of cPickle: load performance will be affected")
    import pickle

#from maya.cmds import encodeString

isInitializing = False
    
# tells whether this maya package has been modified to work with pymel
pymelMayaPackage = hasattr(maya, 'pymelCompatible') or versions.current() >= versions.v2011

                    
def _moduleJoin(*args):
    """
    Joins with the base pymel directory.
    :rtype: string
    """
    moduleDir = os.path.dirname( os.path.dirname( sys.modules[__name__].__file__ ) )
    return os.path.realpath(os.path.join( moduleDir, *args))


def mayaStartupHasRun():
    """
    Returns True if maya.app.startup has run, False otherwise.
    """
    return 'maya.app.startup.gui' in sys.modules or 'maya.app.startup.batch' in sys.modules

def refreshEnviron():
    """
    copy the shell environment into python's environment, as stored in os.environ
    """ 
    exclude = ['SHLVL'] 
    
    if os.name == 'posix':
        cmd = '/usr/bin/env'
    else:
        cmd = 'set'
        
    cmdOutput = shellOutput(cmd)
    #print "ENV", cmdOutput
    # use splitlines rather than split('\n') for better handling of different
    # newline characters on various os's
    for line in cmdOutput.splitlines():
        # need the check for '=' in line b/c on windows (and perhaps on other systems? orenouard?), an extra empty line may be appended
        if '=' in line:
            var, val = line.split('=', 1)  # split at most once, so that lines such as 'smiley==)' will work
            if not var.startswith('_') and var not in exclude:
                    os.environ[var] = val

    

def getMayaAppDir():
    app_dir = os.environ.get('MAYA_APP_DIR',None)
    if app_dir is None :
        if os.name == 'nt':
            app_dir = os.environ.get('USERPROFILE',os.environ.get('HOME',None))
            if app_dir is None:
                return
            
            # Vista or newer... version() returns "6.x.x"
            if int(platform.version().split('.')[0]) > 5:
                app_dir = os.path.join( app_dir, 'Documents')
            else:
                app_dir = os.path.join( app_dir, 'My Documents')
        else:
            app_dir = os.environ.get('HOME',None)
            if app_dir is None:
                return
            
        if platform.system() == 'Darwin':
            app_dir = os.path.join( app_dir, 'Library/Preferences/Autodesk/maya' )    
        else:
            app_dir = os.path.join( app_dir, 'maya' )
            
    return app_dir


#def loadDynamicLibs():
#    """
#    due to a bug in maya.app.commands many functions do not return any value the first time they are run,
#    especially in standalone mode.  this function forces the loading of all dynamic libraries, which is
#    a very fast and memory-efficient process, which begs the question: why bother dynamically loading?
#    
#    this function can only be run after maya.standalone is initialized
#    """
#            
#    commandListPath = os.path.realpath( os.environ[ 'MAYA_LOCATION' ] )
#    commandListPath = os.path.join( commandListPath, libdir, 'commandList' )
#
#    import maya.cmds
#    assert hasattr( maya.cmds, 'dynamicLoad'), "maya.standalone must be initialized before running this function"
#    file = open( commandListPath, 'r' )
#    libraries = set( [ line.split()[1] for line in file] )
#    for library in libraries:
#        try:
#            maya.cmds.dynamicLoad(library)
#        except RuntimeError:
#            _logger.debug("Error dynamically loading maya library: %s" % library)

# Will test initialize maya standalone if necessary (like if scripts are run from an exernal interpeter)
# returns True if Maya is available, False either
def mayaInit(forversion=None) :
    """ Try to init Maya standalone module, use when running pymel from an external Python inerpreter,
    it is possible to pass the desired Maya version number to define which Maya to initialize 
    
    
    Part of the complexity of initializing maya in standalone mode is that maya does not populate os.environ when
    parsing Maya.env.  If we initialize normally, the env's are available via maya (via the shell), but not in python
    via os.environ.
    
    Note: the following example assumes that MAYA_SCRIPT_PATH is not set in your shell environment prior to launching
    python or mayapy.
    
    >>> import maya.standalone            #doctest: +SKIP
    >>> maya.standalone.initialize()      #doctest: +SKIP
    >>> import maya.mel as mm             #doctest: +SKIP
    >>> print mm.eval("getenv MAYA_SCRIPT_PATH")    #doctest: +SKIP 
    /Network/Servers/sv-user.luma-pictures.com/luma .....
    >>> import os                         #doctest: +SKIP
    >>> 'MAYA_SCRIPT_PATH' in os.environ  #doctest: +SKIP
    False
    
    The solution lies in `refreshEnviron`, which copies the environment from the shell to os.environ after maya.standalone
    initializes.
    
    :rtype: bool
    :return: returns True if maya.cmds required initializing ( in other words, we are in a standalone python interpreter )
    
    """
    global isInitializing
    
    # test that Maya actually is loaded and that commands have been initialized,for the requested version

    try :
        from maya.cmds import about
        # if this succeeded, we're initialized
        isInitializing = False
        return False
    except:
        pass
    
    # for use with pymel compatible maya package
    os.environ['MAYA_SKIP_USERSETUP_PY'] = 'on'
                
    # reload env vars, define MAYA_ENV_VERSION in the Maya.env to avoid unneeded reloads
    sep = os.path.pathsep
             
    if not sys.modules.has_key('maya.standalone'):
        try :
            import maya.standalone #@UnresolvedImport
            maya.standalone.initialize(name="python")
            
            if versions.current() < versions.v2009:
                refreshEnviron()

        except ImportError, e:
            raise e, str(e) + ": pymel was unable to intialize maya.standalone"

    try:
        from maya.cmds import about
    except Exception, e:
        raise e, str(e) + ": maya.standalone was successfully initialized, but pymel failed to import maya.cmds"
    
    # return True, meaning we had to initialize maya standalone
    isInitializing = True
    return True

def initMEL():
    if 'PYMEL_SKIP_MEL_INIT' in os.environ or pymel_options.get( 'skip_mel_init', False ) :
        _logger.info( "Skipping MEL initialization" )
        return
    
    _logger.debug( "initMEL" )        
    mayaVersion = versions.installName()
    appDir = getMayaAppDir()
    if appDir is None:
        _logger.error( "could not initialize user preferences: MAYA_APP_DIR not set" )
        prefsDir = None
    else:
        prefsDir = os.path.realpath(os.path.join( appDir, mayaVersion, 'prefs' ))
        if not os.path.isdir(prefsDir):
            prefsDir = None
            _logger.error( "could not initialize user preferences: %s does not exist" % prefsDir  )

    # TODO : use cmds.internalVar to get paths
    # got this startup sequence from autodesk support
    startup = [   
        #'defaultRunTimeCommands.mel',  # sourced automatically
        #os.path.join( prefsDir, 'userRunTimeCommands.mel'), # sourced automatically
        'createPreferencesOptVars.mel',
        'createGlobalOptVars.mel',
        os.path.join( prefsDir, 'userPrefs.mel') if prefsDir else None,
        'initialStartup.mel',
        #$HOME/Documents/maya/projects/default/workspace.mel
        'initialPlugins.mel',
        #'initialGUI.mel', #GUI
        #'initialLayout.mel', #GUI
        #os.path.join( prefsDir, 'windowPrefs.mel'), #GUI
        #os.path.join( prefsDir, 'menuSetPrefs.mel'), #GUI
        #'hotkeySetup.mel', #GUI
        'namedCommandSetup.mel',
        os.path.join( prefsDir, 'userNamedCommands.mel' ) if prefsDir else None,
        #'initAfter.mel', #GUI
        os.path.join( prefsDir, 'pluginPrefs.mel' )  if prefsDir else None
    ]
    try:
        for f in startup:
            _logger.debug("running: %s" % f)
            if f is not None:
                if os.path.isabs(f) and not os.path.exists(f):
                    _logger.warning( "Maya startup file %s does not exist" % f )
                else:
                    # need to encode backslashes (used for windows paths)
                    if isinstance(f, unicode):
                        encoding = 'unicode_escape'
                    else:
                        encoding = 'string_escape'
                    #import pymel.core.language as lang
                    #lang.mel.source( f.encode(encoding)  )
                    import maya.mel
                    maya.mel.eval( 'source "%s"' % f.encode(encoding) )
            
    except Exception, e:
        _logger.error( "could not perform Maya initialization sequence: failed on %s: %s" % ( f, e) )
        
    try:
        # make sure it exists
        res = maya.mel.eval('whatIs "userSetup.mel"')
        if res != 'Unknown':
            maya.mel.eval( 'source "userSetup.mel"')
    except RuntimeError: pass
    
    _logger.debug("done running mel files")


def _makeAEProc(modname, classname, procname):
    contents = '''global proc %(procname)s( string $nodeName ){
    python("import %(__name__)s;%(__name__)s._aeLoader('%(modname)s','%(classname)s','" + $nodeName + "')");}'''
    d = locals().copy()
    d['__name__'] = __name__
    import maya.mel as mm
    mm.eval( contents % d )
      
def _aeLoader(modname, classname, nodename):
    mod = __import__(modname, globals(), locals(), [classname], -1)
    try:
        f = getattr(mod,classname)
        f(nodename)
    except Exception:
        print "failed to load python attribute editor template '%s.%s'" % (modname, classname)
        import traceback
        traceback.print_exc()
        
def initAE():
    try:
        pkg = __import__('AETemplates')
    except ImportError:
        return
    except Exception:
        import traceback
        traceback.print_exc()
        return
    
    from pymel.core.uitypes import AETemplate
<<<<<<< HEAD
    try:
        pkg = __import__('AETemplates')
        if hasattr(pkg, '__path__'):
            completed = []
            for pth in pkg.__path__:
                realpath = os.path.realpath(pth)
                if realpath not in completed:
                    files = glob.glob( os.path.join(realpath,'AE*Template.py'))
                    for fname in files:
                        name = os.path.basename(fname)[:-3]
                        _makeAEProc( 'AETemplates.'+name, name, name)
                    completed.append(realpath)
        for name, obj in inspect.getmembers(pkg, lambda x: inspect.isclass(x) and issubclass(x,AETemplate) ):
            try:
                nodeType = obj.nodeType()
            except:
                continue 
            else:
                _makeAEProc( 'AETemplates', name, 'AE'+nodeType+'Template')
    except ImportError:
        _logger.debug('No AETemplates module to load')
=======
    
    if hasattr(pkg, '__path__'):
        completed = []
        for pth in pkg.__path__:
            realpath = os.path.realpath(pth)
            if realpath not in completed:
                files = glob.glob( os.path.join(realpath,'AE*Template.py'))
                for fname in files:
                    name = os.path.basename(fname)[:-3]
                    _makeAEProc( 'AETemplates.'+name, name, name)
                completed.append(realpath)
    for name, obj in inspect.getmembers(pkg, lambda x: inspect.isclass(x) and issubclass(x,AETemplate) ):
        try:
            nodeType = obj.nodeType()
        except:
            continue 
        else:
            _makeAEProc( 'AETemplates', name, 'AE'+nodeType+'Template')
>>>>>>> 355a620b

def finalize():
    state = om.MGlobal.mayaState()
    if state == om.MGlobal.kLibraryApp: # mayapy only
        global isInitializing
        if pymelMayaPackage and isInitializing:
            # this module is not encapsulated into functions, but it should already
            # be imported, so it won't run again
            assert 'maya.app.startup.basic' in sys.modules, \
                "something is very wrong. maya.app.startup.basic should be imported by now"
            import maya.app.startup.basic
            maya.app.startup.basic.executeUserSetup()
        initMEL()
    elif state == om.MGlobal.kInteractive:
        initAE()
                       
# Fix for non US encodings in Maya
def encodeFix():
    if mayaInit() :
        from maya.cmds import about
        
        mayaEncode = about(cs=True)
        pyEncode = sys.getdefaultencoding()     # Encoding tel que defini par sitecustomize
        if mayaEncode != pyEncode :             # s'il faut redefinir l'encoding
            #reload (sys)                       # attention reset aussi sys.stdout et sys.stderr
            #sys.setdefaultencoding(newEncode) 
            #del sys.setdefaultencoding
            #print "# Encoding changed from '"+pyEncode+'" to "'+newEncode+"' #"
            if not about(b=True) :              # si pas en batch, donc en mode UI, redefinir stdout et stderr avec encoding Maya
                import maya.utils    
                try :
                    import maya.app.baseUI
                    # Replace sys.stdin with a GUI version that will request input from the user
                    sys.stdin = codecs.getreader(mayaEncode)(maya.app.baseUI.StandardInput())
                    # Replace sys.stdout and sys.stderr with versions that can output to Maya's GUI
                    sys.stdout = codecs.getwriter(mayaEncode)(maya.utils.Output())
                    sys.stderr = codecs.getwriter(mayaEncode)(maya.utils.Output( error=1 ))
                except ImportError :
                    _logger.debug("Unable to import maya.app.baseUI")


def _dump( data, filename, protocol = -1):
    with open(filename, mode='wb') as file:
        pickle.dump( data, file, protocol)

def _load(filename):
    with open(filename, mode='rb') as file:
        res = pickle.load(file)
        return res

                 
def loadCache( filePrefix, description='', useVersion=True, compressed=True):
    if useVersion:
        short_version = shortName()
    else:
        short_version = ''
    newPath = _moduleJoin( 'cache', filePrefix+short_version )

    if compressed:
        newPath += '.zip'
        func = picklezip.load
    else:
        newPath += '.bin'
        func = _load
        
    if description:
        description = ' ' + description
  
    #_logger.info("Loading%s from '%s'" % ( description, newPath ))

    try:
        return func(newPath)
    except Exception, e:
        _logger.error("Unable to load%s from '%s': %s" % (description, newPath, e))


 
def writeCache( data, filePrefix, description='', useVersion=True, compressed=True):
    
    if useVersion:
        short_version = shortName()
    else:
        short_version = ''
    
    newPath = _moduleJoin( 'cache', filePrefix+short_version )
    if compressed:
        newPath += '.zip'
        func = picklezip.dump
    else:
        newPath += '.bin'
        func = _dump
        
    if description:
        description = ' ' + description
    
    _logger.info("Saving%s to '%s'" % ( description, newPath ))
    
    try :
        func( data, newPath, 2)
    except Exception, e:
        _logger.error("Unable to write%s to '%s': %s" % (description, newPath, e))
             

def getConfigFile():
    return plogging.getConfigFile()

def parsePymelConfig():
    import ConfigParser

    types = { 'skip_mel_init' : 'boolean' }
    defaults = {'skip_mel_init' : 'off' }
    
    config = ConfigParser.ConfigParser(defaults)
    config.read( getConfigFile() )
    
    d = {}
    for option in config.options('pymel'):
        getter = getattr( config, 'get' + types.get(option, '') ) 
        d[option] = getter( 'pymel', option )
    return d

pymel_options = parsePymelConfig() <|MERGE_RESOLUTION|>--- conflicted
+++ resolved
@@ -279,29 +279,6 @@
         return
     
     from pymel.core.uitypes import AETemplate
-<<<<<<< HEAD
-    try:
-        pkg = __import__('AETemplates')
-        if hasattr(pkg, '__path__'):
-            completed = []
-            for pth in pkg.__path__:
-                realpath = os.path.realpath(pth)
-                if realpath not in completed:
-                    files = glob.glob( os.path.join(realpath,'AE*Template.py'))
-                    for fname in files:
-                        name = os.path.basename(fname)[:-3]
-                        _makeAEProc( 'AETemplates.'+name, name, name)
-                    completed.append(realpath)
-        for name, obj in inspect.getmembers(pkg, lambda x: inspect.isclass(x) and issubclass(x,AETemplate) ):
-            try:
-                nodeType = obj.nodeType()
-            except:
-                continue 
-            else:
-                _makeAEProc( 'AETemplates', name, 'AE'+nodeType+'Template')
-    except ImportError:
-        _logger.debug('No AETemplates module to load')
-=======
     
     if hasattr(pkg, '__path__'):
         completed = []
@@ -320,7 +297,6 @@
             continue 
         else:
             _makeAEProc( 'AETemplates', name, 'AE'+nodeType+'Template')
->>>>>>> 355a620b
 
 def finalize():
     state = om.MGlobal.mayaState()
