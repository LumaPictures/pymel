--- conflicted
+++ resolved
@@ -132,16 +132,11 @@
         sliceStr = '%s:%s' % (startIndex, stopIndex)
     return sliceStr 
 
-<<<<<<< HEAD
 # even though slice objects are essentially immutable, due to implementation
 # of proxyClass, need to set sourceIsImmutable to False
 # (not sure why proxyClass is implemented like this...?)
 ProxySlice = _util.proxyClass( slice, 'ProxySlice', dataAttrName='_slice', sourceIsImmutable=False, makeDefaultInit=True)
 
-=======
-
-ProxySlice = util.proxyClass( slice, 'ProxySlice', dataAttrName='_slice', sourceIsImmutable=False, makeDefaultInit=True)
->>>>>>> c18b389a
 # Really, don't need to have another class inheriting from
 # the proxy class, but do this so I can define a method using
 # normal class syntax...
