"The primary module for maya commands and node classes"

import sys
import pymel as _pymel
_pymel.core = sys.modules[__name__]
import pymel.versions as _versions
import pymel.internal.startup as _startup
import pymel.internal as _internal

# will check for the presence of an initilized Maya / launch it
_startup.mayaInit()

import pymel.internal.factories as _factories
import pymel.internal.pmcmds as _pmcmds
_pmcmds.addAllWrappedCmds()

import pymel.api as _api
import pymel.api.plugins as _plugins
from general import *
from context import *
from system import *
from windows import *
from animation import *
from effects import *
from modeling import *
from rendering import *
from language import *
from other import *

# to allow lazy loading, we avoid import *
import nodetypes
import nodetypes as nt
import datatypes
import datatypes as dt
import uitypes
import uitypes as ui

import runtime

import maya.cmds as cmds

# these modules are imported anyway so they should not be a performance hit
import pymel.util as util
import pymel.api as api

_logger = _internal.getLogger(__name__)

#: dictionary of plugins and the nodes and commands they register
_pluginData = {}

_module = sys.modules[__name__]

def _addPluginCommand(pluginName, funcName):
    global _pluginData
    
    if funcName not in _pluginData[pluginName].setdefault('commands', []):
        _pluginData[pluginName]['commands'].append(funcName)
    #_logger.debug("adding new command:", funcName)
    _factories.cmdlist[funcName] = _factories.cmdcache.getCmdInfoBasic( funcName )
    _pmcmds.addWrappedCmd(funcName)
    func = _factories.functionFactory( funcName )
    try:
        if func:
            setattr( _module, funcName, func )
            if 'pymel.all' in sys.modules:
                setattr( sys.modules['pymel.all'], funcName, func )
        else:
            _logger.warning( "failed to create function" )
    except Exception, msg:
        _logger.warning("exception: %s" % str(msg) )
        
def _addPluginNode(pluginName, mayaType):
    global _pluginData
    
    if mayaType not in _pluginData[pluginName].setdefault('dependNodes', []):
        _pluginData[pluginName]['dependNodes'].append(mayaType)    
    _logger.debug("Adding node: %s" % mayaType)
    extraAttrs = _plugins.pyNodeMethods.get(pluginName, {}).get(mayaType, {})
    _factories.addCustomPyNode(nodetypes, mayaType, extraAttrs=extraAttrs)
    

def _removePluginCommand(pluginName, command):
    global _pluginData

    commands = _pluginData.get(pluginName, {}).get('commands', [])
    if command in commands:
        commands.remove(command)
    try:
        _pmcmds.removeWrappedCmd(command)
        _module.__dict__.pop(command, None)
    except KeyError:
        _logger.warn( "Failed to remove %s from module %s" % (command, _module.__name__) )

def _removePluginNode(pluginName, node):
    global _pluginData

    nodes = _pluginData.get(pluginName, {}).get('dependNodes', [])
    if node in nodes:
        nodes.remove(node)
    _factories.removePyNode( nodetypes, node )
    

def _pluginLoaded( *args ):
    global _pluginData
    
    if len(args) > 1:
        # 2009 API callback, the args are ( [ pathToPlugin, pluginName ], clientData )
        pluginName = args[0][1]
    else:
        pluginName = args[0]

    if not pluginName:
        return

    _logger.debug("Plugin loaded: %s", pluginName)
    _pluginData[pluginName] = {}

    try:
        commands = _pmcmds.pluginInfo(pluginName, query=1, command=1)
    except:
        _logger.error("Failed to get command list from %s", pluginName)
        commands = None

    # Commands
    if commands:
        # clear out the command list first
        _pluginData[pluginName]['commands'] = []
        for funcName in commands:
            _addPluginCommand(pluginName, funcName) 

    # Nodes
    try:
        mayaTypes = cmds.pluginInfo(pluginName, query=1, dependNode=1)
    except:
        _logger.error("Failed to get depend nodes list from %s", pluginName)
        mayaTypes = None
    #apiEnums = cmds.pluginInfo(pluginName, query=1, dependNodeId=1)
    if mayaTypes :
        def addPluginPyNodes(*args):
            try:
                id = _pluginData[pluginName]['callbackId']
                if id is not None:
                    _api.MEventMessage.removeCallback( id )
                    if hasattr(id, 'disown'):
                        id.disown()
            except KeyError:
                _logger.warning("could not find callback id!")

            _pluginData[pluginName]['dependNodes'] = []
<<<<<<< HEAD
            for mayaType in mayaTypes:
=======
            allTypes = set(cmds.ls(nodeTypes=1))
            for mayaType in mayaTypes:
                # make sure it's a 'valid' type - some plugins list node types
                # that don't show up in ls(nodeTypes=1), and aren't creatable
                # ...perhaps they're abstract types?
                # Unfortunately, can't check this, as only plugin I know of
                # that has such a node - mayalive, mlConstraint - is only
                # available up to 2009, which has a bug with allNodeTypes...
                # Oddly enough, mlConstraint WILL show up in allTypes here,
                # but not after the plugin is loaded / callback finishes...?
                if mayaType not in allTypes:
                    continue
>>>>>>> 83831066
                _addPluginNode(pluginName, mayaType)
                _logger.debug("Adding node: %s" % mayaType)

        # evidently isOpeningFile is not avaiable in maya 8.5 sp1.  this could definitely cause problems
        if _api.MFileIO.isReadingFile() or ( _versions.current() >= _versions.v2008 and _api.MFileIO.isOpeningFile() ):
            _logger.debug("Installing temporary plugin-loaded callback")
            id = _api.MEventMessage.addEventCallback( 'SceneOpened', addPluginPyNodes )
            _pluginData[pluginName]['callbackId'] = id
            # scriptJob not respected in batch mode, had to use _api
            #cmds.scriptJob( event=('SceneOpened',doSomethingElse), runOnce=1 )
        else:
            # add the callback id as None so that if we fail to get an id in addPluginPyNodes we know something is wrong
            _pluginData[pluginName]['callbackId'] = None
            addPluginPyNodes()



def _pluginUnloaded(*args):
    global _pluginData

    if len(args) > 1:
        # 2009 API callback, the args are
        # ( [ pluginName, pathToPlugin ], clientData )  OR
        # ( [ pathToPlugin ], clientData )
        pluginName = args[0][0]
    else:
        pluginName = args[0]

    _logger.debug("Plugin unloaded: %s" % pluginName)
    
    try:
        data = _pluginData.pop(pluginName)
    except KeyError:
        pass
    else:
        # Commands
        commands = data.pop('commands', [])
        if commands:
            _logger.debug("Removing commands: %s", ', '.join( commands ))
            for command in commands:
                _removePluginCommand(pluginName, command)

        # Nodes
        nodes = data.pop('dependNodes', [])
        if nodes:
            _logger.debug("Removing nodes: %s" % ', '.join( nodes ))
            for node in nodes:
                _removePluginNode(pluginName, node)


global _pluginLoadedCB
global _pluginUnloadedCB
_pluginLoadedCB = None
_pluginUnloadedCB = None

def _installCallbacks():
    """install the callbacks that trigger new nodes and commands to be added to pymel when a
    plugin loads.  This is called from pymel.__init__
    """

    global _pluginLoadedCB
    if _pluginLoadedCB is None:
        _pluginLoadedCB = True
        _logger.debug("Adding pluginLoaded callback")
        #_pluginLoadedCB = pluginLoadedCallback(module)


        if _versions.current() >= _versions.v2009:
            id = _api.MSceneMessage.addStringArrayCallback( _api.MSceneMessage.kAfterPluginLoad, _pluginLoaded  )
            if hasattr(id, 'disown'):
                id.disown()
        else:
            # BUG: this line has to be a string, because using a function causes a 'pure virtual' error every time maya shuts down
            cmds.loadPlugin( addCallback='import pymel.core; pymel.core._pluginLoaded("%s")' )
    else:
        _logger.debug("PluginLoaded callback already exists")

    global _pluginUnloadedCB
    if _pluginUnloadedCB is None:
        _pluginUnloadedCB = True

        # BUG: autodesk still has not add python callback support, and calling this as MEL is not getting the plugin name passed to it
        #mel.unloadPlugin( addCallback='''python("import pymel; pymel._pluginUnloaded('#1')")''' )

        if _versions.current() >= _versions.v2009:
            _logger.debug("Adding pluginUnloaded callback")
            id = _api.MSceneMessage.addStringArrayCallback( _api.MSceneMessage.kAfterPluginUnload, _pluginUnloaded )
            if hasattr(id, 'disown'):
                id.disown()


    else:
        _logger.debug("PluginUnloaded callback already exists")

    # add commands and nodes for plugins loaded prior to importing pymel
    preLoadedPlugins = cmds.pluginInfo( q=1, listPlugins=1 )
    if preLoadedPlugins:
        _logger.info("Updating pymel with pre-loaded plugins: %s" % ', '.join( preLoadedPlugins ))
        for plugin in preLoadedPlugins:
            _pluginLoaded( plugin )

_installCallbacks()

# run userSetup.py / initialize MEL...
# ...userStartup.py / .mel may try to add plugins and then use their commands /
# nodes with pymel... so do the plugin stuff first
_startup.finalize()



<|MERGE_RESOLUTION|>--- conflicted
+++ resolved
@@ -147,9 +147,6 @@
                 _logger.warning("could not find callback id!")
 
             _pluginData[pluginName]['dependNodes'] = []
-<<<<<<< HEAD
-            for mayaType in mayaTypes:
-=======
             allTypes = set(cmds.ls(nodeTypes=1))
             for mayaType in mayaTypes:
                 # make sure it's a 'valid' type - some plugins list node types
@@ -162,7 +159,6 @@
                 # but not after the plugin is loaded / callback finishes...?
                 if mayaType not in allTypes:
                     continue
->>>>>>> 83831066
                 _addPluginNode(pluginName, mayaType)
                 _logger.debug("Adding node: %s" % mayaType)
 
